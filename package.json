--- conflicted
+++ resolved
@@ -21,23 +21,14 @@
     "link-all": "node scripts/link-all.js packages",
     "unlink-all": "node scripts/unlink-all.js packages",
     "check": "flow check",
-<<<<<<< HEAD
-    "lint": "eslint . && prettier \"./packages/*/*/{src,bin,test}/**/*.{js,json,md}\" --list-different",
-    "lint:readme": "node scripts/validate-readme-toc.js",
-    "prepublishOnly": "yarn build && yarn build-ts && node scripts/update-config-dependencies.js && rename-parcel-packages",
-=======
     "lint": "eslint . && prettier \"./packages/*/*/{src,bin,test}/**/*.{js,json,md}\" --list-different && cargo fmt --all -- --check",
-    "prepublishOnly": "yarn build && yarn build-ts && yarn adjust-versions",
->>>>>>> a77b4bc3
+    "prepublishOnly": "yarn build && yarn build-ts && yarn adjust-versions && rename-parcel-packages",
     "test:unit": "cross-env NODE_ENV=test mocha",
     "test:integration": "yarn workspace @parcel/integration-tests test",
     "test:integration-ci": "yarn workspace @parcel/integration-tests test-ci",
     "test": "yarn test:unit && yarn test:integration",
-<<<<<<< HEAD
     "update-readme-toc": "doctoc README.md",
     "version:atlassian": "yarn lerna version patch --exact --force-publish=@atlassian/internal-parcel-utils,@atlassian/parcel-reporter-analytics",
-=======
->>>>>>> a77b4bc3
     "nightly:release": "lerna publish -y --canary --preid nightly --dist-tag=nightly --exact --force-publish=* --no-git-tag-version --no-push",
     "tag:prerelease": "lerna version --exact --force-publish=* --no-git-tag-version --no-push && yarn adjust-versions --exact",
     "tag:release": "lerna version --force-publish=* --no-git-tag-version --no-push && yarn adjust-versions",
