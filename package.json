--- conflicted
+++ resolved
@@ -22,13 +22,8 @@
     "link-all": "node scripts/link-all.js packages",
     "unlink-all": "node scripts/unlink-all.js packages",
     "check": "flow check",
-<<<<<<< HEAD
     "lint": "eslint . && prettier \"./packages/*/*/{src,bin,test}/**/*.{js,json,md}\" --list-different",
-    "prepublishOnly": "yarn build && yarn build-ts && yarn adjust-versions && rename-parcel-packages",
-=======
-    "lint": "eslint . && prettier \"./packages/*/*/{src,bin,test}/**/*.{js,json,md}\" --list-different && cargo fmt --all -- --check",
-    "prepublishOnly": "yarn adjust-versions && yarn build && yarn build-ts",
->>>>>>> 083e530c
+    "prepublishOnly": "yarn adjust-versions yarn build && yarn build-ts && rename-parcel-packages",
     "test:unit": "cross-env NODE_ENV=test mocha",
     "test:integration": "yarn workspace @parcel/integration-tests test",
     "test:integration-ci": "yarn workspace @parcel/integration-tests test-ci",
