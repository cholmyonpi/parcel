{
  "name": "@parcel/packager-js",
  "version": "2.0.0-frontbucket.49",
  "license": "MIT",
  "publishConfig": {
    "access": "public"
  },
  "funding": {
    "type": "opencollective",
    "url": "https://opencollective.com/parcel"
  },
  "repository": {
    "type": "git",
    "url": "https://github.com/parcel-bundler/parcel.git"
  },
  "main": "lib/JSPackager.js",
  "source": "src/JSPackager.js",
  "engines": {
    "node": ">= 12.0.0",
    "parcel": "^2.0.0-beta.1"
  },
  "dependencies": {
    "@babel/traverse": "^7.2.3",
<<<<<<< HEAD
    "@parcel/plugin": "2.0.0-frontbucket.41",
    "@parcel/scope-hoisting": "2.0.0-frontbucket.44",
    "@parcel/source-map": "2.0.0-alpha.4.19",
    "@parcel/utils": "2.0.0-frontbucket.37",
=======
    "@parcel/plugin": "2.0.0-beta.1",
    "@parcel/scope-hoisting": "2.0.0-beta.1",
    "@parcel/source-map": "2.0.0-alpha.4.21",
    "@parcel/utils": "2.0.0-beta.1",
>>>>>>> a26f6397
    "nullthrows": "^1.1.1"
  }
}<|MERGE_RESOLUTION|>--- conflicted
+++ resolved
@@ -21,17 +21,10 @@
   },
   "dependencies": {
     "@babel/traverse": "^7.2.3",
-<<<<<<< HEAD
     "@parcel/plugin": "2.0.0-frontbucket.41",
     "@parcel/scope-hoisting": "2.0.0-frontbucket.44",
-    "@parcel/source-map": "2.0.0-alpha.4.19",
+    "@parcel/source-map": "2.0.0-alpha.4.21",
     "@parcel/utils": "2.0.0-frontbucket.37",
-=======
-    "@parcel/plugin": "2.0.0-beta.1",
-    "@parcel/scope-hoisting": "2.0.0-beta.1",
-    "@parcel/source-map": "2.0.0-alpha.4.21",
-    "@parcel/utils": "2.0.0-beta.1",
->>>>>>> a26f6397
     "nullthrows": "^1.1.1"
   }
 }