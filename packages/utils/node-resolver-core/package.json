{
  "name": "@parcel/node-resolver-core",
<<<<<<< HEAD
  "version": "2.0.32",
=======
  "version": "2.6.2",
>>>>>>> aa83272b
  "license": "MIT",
  "publishConfig": {
    "access": "public"
  },
  "funding": {
    "type": "opencollective",
    "url": "https://opencollective.com/parcel"
  },
  "repository": {
    "type": "git",
    "url": "https://github.com/parcel-bundler/parcel.git"
  },
  "main": "lib/NodeResolver.js",
  "source": "src/NodeResolver.js",
  "engines": {
    "node": ">= 12.0.0"
  },
  "dependencies": {
<<<<<<< HEAD
    "@parcel/diagnostic": "2.0.30",
    "@parcel/utils": "2.0.32",
    "nullthrows": "^1.1.1"
=======
    "@parcel/diagnostic": "2.6.2",
    "@parcel/utils": "2.6.2",
    "nullthrows": "^1.1.1",
    "semver": "^5.7.1"
>>>>>>> aa83272b
  },
  "devDependencies": {
    "assert": "^2.0.0",
    "browserify-zlib": "^0.2.0",
    "buffer": "^5.5.0",
    "console-browserify": "^1.2.0",
    "constants-browserify": "^1.0.0",
    "crypto-browserify": "^3.12.0",
    "domain-browser": "^3.5.0",
    "events": "^3.1.0",
    "https-browserify": "^1.0.0",
    "os-browserify": "^0.3.0",
    "path-browserify": "^1.0.0",
    "process": "^0.11.10",
    "punycode": "^1.4.1",
    "querystring-es3": "^0.2.1",
    "stream-browserify": "^3.0.0",
    "stream-http": "^3.1.0",
    "string_decoder": "^1.3.0",
    "timers-browserify": "^2.0.11",
    "tty-browserify": "^0.0.1",
    "url": "^0.11.0",
    "util": "^0.12.3",
    "vm-browserify": "^1.1.2"
  }
}<|MERGE_RESOLUTION|>--- conflicted
+++ resolved
@@ -1,10 +1,6 @@
 {
   "name": "@parcel/node-resolver-core",
-<<<<<<< HEAD
   "version": "2.0.32",
-=======
-  "version": "2.6.2",
->>>>>>> aa83272b
   "license": "MIT",
   "publishConfig": {
     "access": "public"
@@ -23,16 +19,10 @@
     "node": ">= 12.0.0"
   },
   "dependencies": {
-<<<<<<< HEAD
     "@parcel/diagnostic": "2.0.30",
     "@parcel/utils": "2.0.32",
-    "nullthrows": "^1.1.1"
-=======
-    "@parcel/diagnostic": "2.6.2",
-    "@parcel/utils": "2.6.2",
     "nullthrows": "^1.1.1",
     "semver": "^5.7.1"
->>>>>>> aa83272b
   },
   "devDependencies": {
     "assert": "^2.0.0",
