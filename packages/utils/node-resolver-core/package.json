--- conflicted
+++ resolved
@@ -1,10 +1,6 @@
 {
   "name": "@parcel/node-resolver-core",
-<<<<<<< HEAD
   "version": "2.0.15",
-=======
-  "version": "2.3.2",
->>>>>>> 083e530c
   "license": "MIT",
   "publishConfig": {
     "access": "public"
@@ -23,15 +19,8 @@
     "node": ">= 12.0.0"
   },
   "dependencies": {
-<<<<<<< HEAD
     "@parcel/diagnostic": "2.0.15",
-    "@parcel/node-libs-browser": "2.0.15",
     "@parcel/utils": "2.0.15",
-    "micromatch": "^4.0.4",
-=======
-    "@parcel/diagnostic": "2.3.2",
-    "@parcel/utils": "2.3.2",
->>>>>>> 083e530c
     "nullthrows": "^1.1.1"
   },
   "devDependencies": {
