--- conflicted
+++ resolved
@@ -19,17 +19,10 @@
     "node": ">= 12.0.0"
   },
   "dependencies": {
-<<<<<<< HEAD
     "@parcel/diagnostic": "2.0.9",
     "@parcel/node-libs-browser": "2.0.9",
     "@parcel/utils": "2.0.10",
-    "micromatch": "^3.0.4",
-=======
-    "@parcel/diagnostic": "2.0.0-rc.0",
-    "@parcel/node-libs-browser": "2.0.0-rc.0",
-    "@parcel/utils": "2.0.0-rc.0",
     "micromatch": "^4.0.4",
->>>>>>> 2c838426
     "nullthrows": "^1.1.1"
   }
 }