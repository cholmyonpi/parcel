--- conflicted
+++ resolved
@@ -1,10 +1,6 @@
 {
   "name": "@parcel/integration-tests",
-<<<<<<< HEAD
   "version": "2.0.15",
-=======
-  "version": "2.3.2",
->>>>>>> 083e530c
   "private": true,
   "license": "MIT",
   "repository": {
@@ -46,11 +42,7 @@
     "ncp": "^2.0.0",
     "nib": "^1.1.2",
     "node-elm-compiler": "^5.0.5",
-<<<<<<< HEAD
     "parcel": "2.0.15",
-=======
-    "parcel": "2.3.2",
->>>>>>> 083e530c
     "postcss": "^8.4.5",
     "postcss-custom-properties": "^12.1.2",
     "postcss-import": "^14.0.2",
