import assert from 'assert';
import path from 'path';
import {
  bundle,
  bundler,
  run,
  assertBundles,
  ncp,
  overlayFS,
  removeDistDirectory,
  distDir,
  outputFS,
  inputFS,
} from '@parcel/test-utils';
import {makeDeferredWithPromise} from '@parcel/utils';

describe('javascript', function() {
  beforeEach(async () => {
    await removeDistDirectory();
  });

  it('should produce a basic JS bundle with CommonJS requires', async function() {
    let b = await bundle(
      path.join(__dirname, '/integration/commonjs/index.js'),
    );

    // assert.equal(b.assets.size, 8);
    // assert.equal(b.childBundles.size, 1);

    let output = await run(b);
    assert.equal(typeof output, 'function');
    assert.equal(output(), 3);
  });

  it('should produce a basic JS bundle with ES6 imports', async function() {
    let b = await bundle(path.join(__dirname, '/integration/es6/index.js'));

    // assert.equal(b.assets.size, 8);
    // assert.equal(b.childBundles.size, 1);

    let output = await run(b);
    assert.equal(typeof output, 'object');
    assert.equal(typeof output.default, 'function');
    assert.equal(output.default(), 3);
  });

  it('should detect dependencies inserted by a prior transform', async () => {
    let b = await bundle(
      path.join(__dirname, '/integration/dependency-prior-transform/index.js'),
    );

    let jsBundle = b.getBundles()[0];
    let contents = await outputFS.readFile(jsBundle.filePath);

    assert(!contents.includes('import'));
  });

  it('should produce a basic JS bundle with object rest spread support', async function() {
    let b = await bundle(
      path.join(
        __dirname,
        '/integration/object-rest-spread/object-rest-spread.js',
      ),
    );

    // assert.equal(b.assets.size, 1);

    let output = await run(b);
    assert.equal(typeof output, 'object');
    assert.equal(typeof output.default, 'function');

    let res = output.default();
    assert.equal(res.y, 'a');
    assert.deepEqual(res.z, {y: 'a', b: 'b'});
    assert.deepEqual(res.ys, {b: 'b'});
  });

  it('should bundle node_modules for a browser environment', async function() {
    let b = await bundle(
      path.join(__dirname, '/integration/node_require_browser/main.js'),
    );

    assertBundles(b, [
      {
        name: 'main.js',
        assets: ['main.js', 'local.js', 'index.js'],
      },
    ]);

    let output = await run(b);
    assert.equal(typeof output, 'function');
    assert.equal(output(), 3);
  });

  it('should not bundle node_modules for a node environment', async function() {
    let b = await bundle(
      path.join(__dirname, '/integration/node_require/main.js'),
    );

    assertBundles(b, [
      {
        name: 'main.js',
        assets: ['main.js', 'local.js'],
      },
    ]);

    await outputFS.mkdirp(path.join(distDir, 'node_modules/testmodule'));
    await outputFS.writeFile(
      path.join(distDir, 'node_modules/testmodule/index.js'),
      'exports.a = 5;',
    );

    let output = await run(b);
    assert.equal(typeof output, 'function');
    assert.equal(output(), 7);
  });

  it.skip('should not bundle node_modules on --target=electron', async function() {
    let b = await bundle(
      path.join(__dirname, '/integration/node_require/main.js'),
      {
        target: 'electron',
      },
    );

    assertBundles(b, {
      name: 'main.js',
      assets: ['main.js', 'local.js'],
    });

    await outputFS.mkdirp(path.join(distDir, 'node_modules/testmodule'));
    await outputFS.writeFile(
      path.join(distDir, 'node_modules/testmodule/index.js'),
      'exports.a = 5;',
    );

    let output = await run(b);
    assert.equal(typeof output, 'function');
    assert.equal(output(), 7);
  });

  it('should preserve hashbangs in bundles and preserve executable file mode', async () => {
    let fixturePath = path.join(__dirname, '/integration/node_hashbang');
    await bundle(path.join(fixturePath, 'main.js'));

    let mainPath = path.join(fixturePath, 'dist', 'node', 'main.js');
    let main = await outputFS.readFile(mainPath, 'utf8');
    assert.equal(main.lastIndexOf('#!/usr/bin/env node\n'), 0);
    assert.equal(
      (await outputFS.stat(mainPath)).mode,
      (await inputFS.stat(path.join(fixturePath, 'main.js'))).mode,
    );
    await outputFS.rimraf(path.join(fixturePath, 'dist'));
  });

  it('should not preserve hashbangs in browser bundles', async () => {
    let fixturePath = path.join(__dirname, '/integration/node_hashbang');
    await bundle(path.join(fixturePath, 'main.js'));

    let main = await outputFS.readFile(
      path.join(fixturePath, 'dist', 'browser', 'main.js'),
      'utf8',
    );
    assert(!main.includes('#!/usr/bin/env node\n'));
    await outputFS.rimraf(path.join(fixturePath, 'dist'));
  });

  it('should preserve hashbangs in scopehoisted bundles', async () => {
    let fixturePath = path.join(__dirname, '/integration/node_hashbang');
    await bundle(path.join(__dirname, '/integration/node_hashbang/main.js'), {
      scopeHoist: true,
    });

    let main = await outputFS.readFile(
      path.join(fixturePath, 'dist', 'node', 'main.js'),
      'utf8',
    );
    assert.equal(main.lastIndexOf('#!/usr/bin/env node\n'), 0);
    await outputFS.rimraf(path.join(fixturePath, 'dist'));
  });

  it('should bundle node_modules for a node environment if includeNodeModules is specified', async function() {
    let b = await bundle(
      path.join(__dirname, '/integration/include_node_modules/main.js'),
    );

    assertBundles(b, [
      {
        name: 'main.js',
        assets: ['main.js', 'local.js', 'index.js'],
      },
    ]);

    let output = await run(b);
    assert.equal(typeof output, 'function');
    assert.equal(output(), 3);
  });

  it('should bundle builtins for a browser environment', async function() {
    let b = await bundle(
      path.join(__dirname, '/integration/include_builtins-browser/main.js'),
    );

    assertBundles(b, [
      {
        name: 'main.js',
        assets: ['_empty.js', 'browser.js', 'index.js', 'main.js'],
      },
    ]);

    let output = await run(b);
    assert.equal(typeof output, 'function');
    let [fs, filepath] = output();
    assert.equal(filepath, path.posix.join('app', 'index.js'));
    assert.equal(typeof fs, 'object');
    assert.deepEqual(Object.keys(fs), Object.keys({}));
  });

  it('should not bundle builtins for a node environment if includeNodeModules is specified', async function() {
    let b = await bundle(
      path.join(__dirname, '/integration/include_builtins-node/main.js'),
    );

    assertBundles(b, [
      {
        name: 'main.js',
        assets: ['main.js'],
      },
    ]);

    let output = await run(b);
    assert.equal(typeof output, 'function');
    let [fs, filepath] = output();
    assert.equal(filepath, path.join('app', 'index.js'));
    assert.equal(typeof fs.readFile, 'function');
  });

  it.skip('should bundle node_modules on --target=electron and --bundle-node-modules', async function() {
    let b = await bundle(
      path.join(__dirname, '/integration/node_require/main.js'),
      {
        target: 'electron',
        bundleNodeModules: true,
      },
    );

    assertBundles(b, {
      name: 'main.js',
      assets: ['main.js', 'local.js', 'index.js'],
    });

    let output = await run(b);
    assert.equal(typeof output, 'function');
    assert.equal(output(), 3);
  });

  it('should produce a JS bundle with default exports and no imports', async function() {
    let b = await bundle(
      path.join(__dirname, '/integration/es6-default-only/index.js'),
    );

    // assert.equal(b.assets.size, 1);
    // assert.equal(b.childBundles.size, 1);

    let output = await run(b);
    assert.equal(typeof output, 'object');
    assert.equal(typeof output.default, 'function');
    assert.equal(output.default(), 3);
  });

  it('should split bundles when a dynamic import is used a browser environment', async function() {
    let b = await bundle(path.join(__dirname, '/integration/dynamic/index.js'));

    assertBundles(b, [
      {
        name: 'index.js',
        assets: ['index.js', 'cacheLoader.js', 'js-loader.js', 'JSRuntime.js'],
      },
      {
        assets: ['local.js'],
      },
    ]);

    let output = await run(b);
    assert.equal(typeof output, 'function');
    assert.equal(await output(), 3);
  });

  it('should split bundles when a dynamic import is used with a node environment', async function() {
    let b = await bundle(
      path.join(__dirname, '/integration/dynamic-node/index.js'),
    );

    assertBundles(b, [
      {
        name: 'index.js',
        assets: ['index.js', 'JSRuntime.js'],
      },
      {
        assets: ['local.js'],
      },
    ]);

    let output = await run(b);
    assert.equal(typeof output, 'function');
    assert.equal(await output(), 3);
  });

  it.skip('should load dynamic bundle when entry is in a subdirectory', async function() {
    let bu = await bundler(
      path.join(
        __dirname,
        '/integration/dynamic-subdirectory/subdirectory/index.js',
      ),
      {
        target: 'browser',
      },
    );
    // Set the rootDir to make sure subdirectory is preserved
    bu.options.rootDir = path.join(
      __dirname,
      '/integration/dynamic-subdirectory',
    );
    let b = await bu.bundle();
    let output = await run(b);
    assert.equal(typeof output, 'function');
    assert.equal(await output(), 3);
  });

  it('Should not run parcel over external modules', async function() {
    let b = await bundle(
      path.join(__dirname, '/integration/dynamic-external/index.js'),
    );

    assertBundles(b, [
      {
        name: 'index.js',
        assets: ['index.js'],
      },
    ]);
  });

  it('should support bundling workers', async function() {
    let b = await bundle(path.join(__dirname, '/integration/workers/index.js'));

    assertBundles(b, [
      {
        name: 'index.js',
        assets: ['index.js', 'common.js', 'worker-client.js', 'feature.js'],
      },
      {
        assets: ['service-worker.js'],
      },
      {
        assets: ['shared-worker.js'],
      },
      {
        assets: ['worker.js', 'common.js'],
      },
    ]);
  });

  it('should support bundling workers of type module', async function() {
    let b = await bundle(
      path.join(__dirname, '/integration/workers-module/index.js'),
      {scopeHoist: true},
    );

    assertBundles(b, [
      {
        assets: ['dedicated-worker.js'],
      },
      {
        name: 'index.js',
        assets: ['index.js'],
      },
      {
        assets: ['shared-worker.js'],
      },
    ]);

    let dedicated, shared;
    b.traverseBundles((bundle, ctx, traversal) => {
      if (bundle.getMainEntry().filePath.endsWith('shared-worker.js')) {
        shared = bundle;
      } else if (
        bundle.getMainEntry().filePath.endsWith('dedicated-worker.js')
      ) {
        dedicated = bundle;
      }
      if (dedicated && shared) traversal.stop();
    });

    assert(dedicated);
    assert(shared);

    dedicated = await outputFS.readFile(dedicated.filePath, 'utf8');
    shared = await outputFS.readFile(shared.filePath, 'utf8');
    assert(/import .* from ?"foo";/.test(dedicated));
    assert(/import .* from ?"foo";/.test(shared));
  });

  it('should support bundling workers with different order', async function() {
    let b = await bundle(
      path.join(__dirname, '/integration/workers/index-alternative.js'),
    );

    assertBundles(b, [
      {
        name: 'index-alternative.js',
        assets: [
          'index-alternative.js',
          'common.js',
          'worker-client.js',
          'feature.js',
        ],
      },
      {
        assets: ['service-worker.js'],
      },
      {
        assets: ['shared-worker.js'],
      },
      {
        assets: ['worker.js', 'common.js'],
      },
    ]);
  });

  for (let workerType of ['webworker', 'serviceworker']) {
    it(`should split bundles when ${workerType}s use importScripts`, async function() {
      let b = await bundle(
        path.join(
          __dirname,
          `/integration/worker-import-scripts/index-${workerType}.js`,
        ),
      );

      assertBundles(b, [
        {
          name: `index-${workerType}.js`,
          assets: [`index-${workerType}.js`],
        },
        {
          assets: ['importScripts.js'],
        },
        {
          assets: ['imported.js'],
        },
        {
          assets: ['imported2.js'],
        },
      ]);

      let workerBundleFile = path.join(
        distDir,
        (await outputFS.readdir(distDir)).find(file =>
          file.startsWith('importScripts'),
        ),
      );
      let workerBundleContents = await outputFS.readFile(
        workerBundleFile,
        'utf8',
      );

      assert(
        workerBundleContents.match(
          /importScripts\("\/imported\.[0-9a-f]*\.js"\);\nimportScripts\("\/imported\.[0-9a-f]*\.js", "\/imported2\.[0-9a-f]*\.js"\);/,
        ),
      );
    });
  }

  it('should not create bundles of external scripts referenced by importScripts', async function() {
    let b = await bundle(
      path.join(
        __dirname,
        '/integration/worker-import-scripts/index-external.js',
      ),
    );

    assertBundles(b, [
      {name: 'index-external.js', assets: ['index-external.js']},
      {assets: ['external.js']},
    ]);

    let workerBundleFile = path.join(
      distDir,
      (await outputFS.readdir(distDir)).find(file =>
        file.startsWith('external'),
      ),
    );
    let workerBundleContents = await outputFS.readFile(
      workerBundleFile,
      'utf8',
    );

    assert(
      workerBundleContents.includes(
        'importScripts("https://unpkg.com/parcel");',
      ),
    );
  });

  it('should support bundling service-workers', async function() {
    let b = await bundle(
      path.join(__dirname, '/integration/service-worker/a/index.js'),
    );

    assertBundles(b, [
      {
        name: 'index.js',
        assets: ['index.js', 'index.js'],
      },
      {
        assets: ['worker-nested.js'],
      },
      {
        assets: ['worker-outside.js'],
      },
    ]);
  });

  it('should support bundling workers with circular dependencies', async function() {
    let b = await bundle(
      path.join(__dirname, '/integration/worker-circular/index.js'),
    );

    assertBundles(b, [
      {
        name: 'index.js',
        assets: ['index.js'],
      },
      {
        assets: ['worker.js', 'worker-dep.js'],
      },
    ]);
  });

  it.skip('should support bundling in workers with other loaders', async function() {
    let b = await bundle(
      path.join(__dirname, '/integration/workers-with-other-loaders/index.js'),
    );

    assertBundles(b, {
      name: 'index.js',
      assets: [
        'index.js',
        'worker-client.js',
        'cacheLoader.js',
        'js-loader.js',
        'wasm-loader.js',
      ],
      childBundles: [
        {
          type: 'wasm',
          assets: ['add.wasm'],
          childBundles: [],
        },
        {
          type: 'map',
        },
        {
          assets: ['worker.js', 'cacheLoader.js', 'wasm-loader.js'],
          childBundles: [
            {
              type: 'map',
            },
          ],
        },
      ],
    });
  });

  it('should create a shared bundle to deduplicate assets in workers', async () => {
    let b = await bundle(
      path.join(__dirname, '/integration/worker-shared/index.js'),
    );

    assertBundles(b, [
      {
        name: 'index.js',
        assets: ['index.js', 'lodash.js'],
      },
      {
        assets: ['worker-a.js'],
      },
      {
        assets: ['worker-b.js'],
      },
      {
        assets: ['lodash.js'],
      },
    ]);

    let sharedBundle = b
      .getBundles()
      .sort((a, b) => b.stats.size - a.stats.size)
      .find(b => b.name !== 'index.js');
    let workerBundle = b.getBundles().find(b => b.name.startsWith('worker-b'));
    let contents = await outputFS.readFile(workerBundle.filePath, 'utf8');
    assert(contents.includes(`importScripts("./${sharedBundle.name}")`));
  });

  it('should create a shared bundle between browser and worker contexts', async () => {
    let b = await bundle(
      path.join(__dirname, '/integration/html-shared-worker/index.html'),
    );

    assertBundles(b, [
      {
        name: 'index.html',
        assets: ['index.html'],
      },
      {
        assets: ['index.js'],
      },
      {
        assets: ['worker.js'],
      },
      {
        assets: ['lodash.js'],
      },
    ]);

    let sharedBundle = b
      .getBundles()
      .sort((a, b) => b.stats.size - a.stats.size)
      .find(b => b.name !== 'index.js');
    let workerBundle = b.getBundles().find(b => b.name.startsWith('worker'));
    let contents = await outputFS.readFile(workerBundle.filePath, 'utf8');
    assert(contents.includes(`importScripts("./${sharedBundle.name}")`));
  });

  it('should dynamic import files which import raw files', async function() {
    let b = await bundle(
      path.join(__dirname, '/integration/dynamic-references-raw/index.js'),
    );

    assertBundles(b, [
      {
        name: 'index.js',
        assets: ['index.js', 'cacheLoader.js', 'js-loader.js', 'JSRuntime.js'],
      },
      {
        assets: ['local.js', 'test.txt.js'],
      },
      {
        assets: ['test.txt'],
      },
    ]);

    let output = await run(b);
    assert.equal(typeof output, 'function');
    assert.equal(await output(), 3);
  });

  it('should return all exports as an object when using ES modules', async function() {
    let b = await bundle(
      path.join(__dirname, '/integration/dynamic-esm/index.js'),
    );

    assertBundles(b, [
      {
        name: 'index.js',
        assets: ['index.js', 'cacheLoader.js', 'js-loader.js', 'JSRuntime.js'],
      },
      {
        assets: ['local.js'],
      },
    ]);

    let output = (await run(b)).default;
    assert.equal(typeof output, 'function');
    assert.equal(await output(), 3);
  });

  it('should duplicate small modules across multiple bundles', async function() {
    let b = await bundle(
      path.join(__dirname, '/integration/dynamic-common-small/index.js'),
    );

    assertBundles(b, [
      {
        assets: ['a.js', 'common.js', 'common-dep.js'],
      },
      {
        assets: ['b.js', 'common.js', 'common-dep.js'],
      },
      {
        name: 'index.js',
        assets: [
          'index.js',
          'cacheLoader.js',
          'js-loader.js',
          'JSRuntime.js',
          'JSRuntime.js',
        ],
      },
    ]);

    let output = await run(b);
    assert.equal(typeof output, 'function');
    assert.equal(await output(), 7);
  });

  it('should create a separate bundle for large modules shared between bundles', async function() {
    let b = await bundle(
      path.join(__dirname, '/integration/dynamic-common-large/index.js'),
    );

    assertBundles(b, [
      {
        assets: ['a.js'],
      },
      {
        assets: ['b.js'],
      },
      {
        name: 'index.js',
        assets: [
          'index.js',
          'cacheLoader.js',
          'js-loader.js',
          'JSRuntime.js',
          'JSRuntime.js',
        ],
      },
      {
        assets: ['common.js', 'lodash.js'],
      },
    ]);

    let output = await run(b);
    assert.equal(typeof output, 'function');
    assert.equal(await output(), 7);
  });

  it('should not duplicate a module which is already in a parent bundle', async function() {
    let b = await bundle(
      path.join(__dirname, '/integration/dynamic-hoist-dup/index.js'),
    );

    assertBundles(b, [
      {
        name: 'index.js',
        assets: [
          'index.js',
          'common.js',
          'cacheLoader.js',
          'js-loader.js',
          'JSRuntime.js',
        ],
      },
      {
        assets: ['a.js'],
      },
    ]);

    let output = await run(b);
    assert.equal(typeof output, 'function');
    assert.equal(await output(), 5);
  });

  it('should duplicate a module if it is not present in every parent bundle', async function() {
    let b = await bundle(
      ['a.js', 'b.js'].map(entry =>
        path.join(__dirname, 'integration/dynamic-hoist-no-dedupe', entry),
      ),
    );
    assertBundles(b, [
      {
        assets: ['c.js', 'common.js'],
      },
      {
        name: 'b.js',
        assets: ['b.js', 'cacheLoader.js', 'js-loader.js', 'JSRuntime.js'],
      },
      {
        name: 'a.js',
        assets: [
          'a.js',
          'common.js',
          'cacheLoader.js',
          'js-loader.js',
          'JSRuntime.js',
        ],
      },
    ]);
  });

  it('should support shared modules with async imports', async function() {
    let b = await bundle(
      path.join(__dirname, '/integration/dynamic-hoist-deep/index.js'),
    );

    assertBundles(b, [
      {
        name: 'index.js',
        assets: [
          'index.js',
          'cacheLoader.js',
          'js-loader.js',
          'JSRuntime.js',
          'JSRuntime.js',
        ],
      },
      {
        assets: ['a.js', 'c.js', 'JSRuntime.js'],
      },
      {
        assets: ['b.js', 'c.js', 'JSRuntime.js'],
      },
      {
        assets: ['1.js'],
      },
    ]);

    let {default: promise} = await run(b);
    assert.ok(await promise);
  });

  it('should support requiring JSON files', async function() {
    let b = await bundle(path.join(__dirname, '/integration/json/index.js'));

    assertBundles(b, [
      {
        name: 'index.js',
        assets: ['index.js', 'local.json'],
      },
    ]);

    let output = await run(b);
    assert.equal(typeof output, 'function');
    assert.equal(output(), 3);
  });

  it('should support requiring JSON5 files', async function() {
    let b = await bundle(path.join(__dirname, '/integration/json5/index.js'));

    assertBundles(b, [
      {
        name: 'index.js',
        assets: ['index.js', 'local.json5'],
      },
    ]);

    let output = await run(b);
    assert.equal(typeof output, 'function');
    assert.equal(output(), 3);
  });

  it('should support importing a URL to a raw asset', async function() {
    let b = await bundle(
      path.join(__dirname, '/integration/import-raw/index.js'),
      {disableCache: false},
    );

    assertBundles(b, [
      {
        name: 'index.js',
        assets: ['index.js', 'test.txt.js'],
      },
      {
        type: 'txt',
        assets: ['test.txt'],
      },
    ]);

    let output = await run(b);
    assert.equal(typeof output, 'function');
    assert(/^\/test\.[0-9a-f]+\.txt$/.test(output()));
    let stats = await outputFS.stat(path.join(distDir, output()));
    assert.equal(stats.size, 9);
  });

  it('should support importing a URL to a large raw asset', async function() {
    // 6 megabytes, which exceeds the threshold in summarizeRequest for buffering
    // entire contents into memory and should stream content instead
    let assetSizeBytes = 6000000;

    let distDir = '/dist';
    let fixtureDir = path.join(__dirname, '/integration/import-raw');
    let inputDir = path.join(__dirname, 'input');

    await ncp(fixtureDir, inputDir);
    await outputFS.writeFile(
      path.join(inputDir, 'test.txt'),
      Buffer.alloc(assetSizeBytes),
    );

    let b = await bundle(path.join(inputDir, 'index.js'), {inputFS: overlayFS});
    assertBundles(b, [
      {
        name: 'index.js',
        assets: ['index.js', 'test.txt.js'],
      },
      {
        type: 'txt',
        assets: ['test.txt'],
      },
    ]);

    let output = await run(b);
    assert.equal(typeof output, 'function');
    assert(/^\/test\.[0-9a-f]+\.txt$/.test(output()));
    let stats = await outputFS.stat(path.join(distDir, output()));
    assert.equal(stats.size, assetSizeBytes);
  });

  it('should minify JS in production mode', async function() {
    let b = await bundle(path.join(__dirname, '/integration/uglify/index.js'), {
      minify: true,
      scopeHoist: false,
    });

    let output = await run(b);
    assert.equal(typeof output, 'function');
    assert.equal(output(), 3);

    let js = await outputFS.readFile(path.join(distDir, 'index.js'), 'utf8');
    assert(!js.includes('local.a'));
  });

  it('should use uglify config', async function() {
    await bundle(path.join(__dirname, '/integration/uglify-config/index.js'), {
      minify: true,
      scopeHoist: false,
    });

    let js = await outputFS.readFile(path.join(distDir, 'index.js'), 'utf8');
    assert(!js.includes('console.log'));
    assert(!js.includes('// This is a comment'));
  });

  it('should insert global variables when needed', async function() {
    let b = await bundle(path.join(__dirname, '/integration/globals/index.js'));

    let output = await run(b);
    assert.deepEqual(output(), {
      dir: path.join(__dirname, '/integration/globals'),
      file: path.join(__dirname, '/integration/globals/index.js'),
      buf: Buffer.from('browser').toString('base64'),
      global: true,
    });
  });

  it('should handle re-declaration of the global constant', async function() {
    let b = await bundle(
      path.join(__dirname, '/integration/global-redeclare/index.js'),
    );

    let output = await run(b);
    assert.deepEqual(output(), false);
  });

  it('should insert environment variables inserted by a prior transform', async () => {
    let b = await bundle(
      path.join(__dirname, '/integration/env-prior-transform/index.js'),
    );

    let jsBundle = b.getBundles()[0];
    let contents = await outputFS.readFile(jsBundle.filePath);

    assert(!contents.includes('process.env'));
    assert.equal(await run(b), 42);
  });

  it('should not insert environment variables in node environment', async function() {
    let b = await bundle(
      path.join(__dirname, '/integration/env-node/index.js'),
    );

    let output = await run(b);
    assert.ok(output.toString().indexOf('process.env') > -1);
    assert.equal(output(), 'test:test');
  });

  it.skip('should not insert environment variables in electron environment', async function() {
    let b = await bundle(path.join(__dirname, '/integration/env/index.js'), {
      target: 'electron',
    });

    let output = await run(b);
    assert.ok(output.toString().indexOf('process.env') > -1);
    assert.equal(output(), 'test:test');
  });

  it('should insert environment variables in browser environment', async function() {
    let b = await bundle(path.join(__dirname, '/integration/env/index.js'));

    let output = await run(b);
    assert.ok(output.toString().indexOf('process.env') === -1);
    assert.equal(output(), 'test:test');
  });

  it('should insert environment variables from a file', async function() {
    let b = await bundle(
      path.join(__dirname, '/integration/env-file/index.js'),
    );

    // Make sure dotenv doesn't leak its values into the main process's env
    assert(process.env.FOO == null);

    let output = await run(b);
    assert.equal(output, 'bartest');
  });

  it.skip('should support adding implicit dependencies', async function() {
    let b = await bundle(path.join(__dirname, '/integration/json/index.js'), {
      delegate: {
        getImplicitDependencies(asset) {
          if (asset.basename === 'index.js') {
            return [{name: '../css/index.css'}];
          }
        },
      },
    });

    assertBundles(b, {
      name: 'index.js',
      assets: ['index.js', 'local.json', 'index.css'],
      childBundles: [
        {
          type: 'css',
          assets: ['index.css'],
        },
        {
          type: 'map',
        },
      ],
    });

    let output = await run(b);
    assert.equal(typeof output, 'function');
    assert.equal(output(), 3);
  });

  it('should support requiring YAML files', async function() {
    let b = await bundle(path.join(__dirname, '/integration/yaml/index.js'));

    assertBundles(b, [
      {
        name: 'index.js',
        assets: ['index.js', 'local.yaml'],
        childBundles: [
          {
            type: 'map',
          },
        ],
      },
    ]);

    let output = await run(b);
    assert.equal(typeof output, 'function');
    assert.equal(output(), 3);
  });

  it('should support requiring TOML files', async function() {
    let b = await bundle(path.join(__dirname, '/integration/toml/index.js'));

    assertBundles(b, [
      {
        name: 'index.js',
        assets: ['index.js', 'local.toml'],
        childBundles: [
          {
            type: 'map',
          },
        ],
      },
    ]);

    let output = await run(b);
    assert.equal(typeof output, 'function');
    assert.equal(output(), 3);
  });

  it('should support requiring CoffeeScript files', async function() {
    let b = await bundle(path.join(__dirname, '/integration/coffee/index.js'));

    assertBundles(b, [
      {
        name: 'index.js',
        assets: ['index.js', 'local.coffee'],
      },
    ]);

    let output = await run(b);
    assert.equal(typeof output, 'function');
    assert.equal(output(), 3);
  });

  it('should resolve the browser field before main', async function() {
    let b = await bundle(
      path.join(__dirname, '/integration/resolve-entries/browser.js'),
    );

    assertBundles(b, [
      {
        name: 'browser.js',
        assets: ['browser.js', 'browser-module.js'],
      },
    ]);

    let output = await run(b);

    assert.equal(typeof output.test, 'function');
    assert.equal(output.test(), 'pkg-browser');
  });

  it('should exclude resolving specifiers that map to false in the browser field in browser builds', async () => {
    let b = await bundle(
      path.join(
        __dirname,
        '/integration/resolve-entries/pkg-ignore-browser/index.js',
      ),
      {
        targets: ['browsers'],
      },
    );

    assert.deepEqual(await run(b), {});
  });

  it('should not exclude resolving specifiers that map to false in the browser field in node builds', async () => {
    let b = await bundle(
      path.join(
        __dirname,
        '/integration/resolve-entries/pkg-ignore-browser/index.js',
      ),
      {
        targets: ['node'],
      },
    );

    assert.equal(await run(b), 'this should only exist in non-browser builds');
  });

  it.skip('should not resolve the browser field for --target=node', async function() {
    let b = await bundle(
      path.join(__dirname, '/integration/resolve-entries/browser.js'),
      {
        target: 'node',
      },
    );

    assertBundles(b, {
      name: 'browser.js',
      assets: ['browser.js', 'node-module.js'],
      childBundles: [
        {
          type: 'map',
        },
      ],
    });

    let output = await run(b);

    assert.equal(typeof output.test, 'function');
    assert.equal(output.test(), 'pkg-main');
  });

  it.skip('should resolve advanced browser resolution', async function() {
    let b = await bundle(
      path.join(__dirname, '/integration/resolve-entries/browser-multiple.js'),
    );

    assertBundles(b, {
      name: 'browser-multiple.js',
      assets: [
        'browser-multiple.js',
        'projected-browser.js',
        'browser-entry.js',
      ],
      childBundles: [
        {
          type: 'map',
        },
      ],
    });

    let {test: output} = await run(b);

    assert.equal(typeof output.projected.test, 'function');
    assert.equal(typeof output.entry.test, 'function');
    assert.equal(output.projected.test(), 'pkg-browser-multiple');
    assert.equal(output.entry.test(), 'pkg-browser-multiple browser-entry');
  });

  it.skip('should not resolve advanced browser resolution with --target=node', async function() {
    let b = await bundle(
      path.join(__dirname, '/integration/resolve-entries/browser-multiple.js'),
      {
        target: 'node',
      },
    );

    assertBundles(b, {
      name: 'browser-multiple.js',
      assets: ['browser-multiple.js', 'node-entry.js', 'projected.js'],
      childBundles: [
        {
          type: 'map',
        },
      ],
    });

    let {test: output} = await run(b);

    assert.equal(typeof output.projected.test, 'function');
    assert.equal(typeof output.entry.test, 'function');
    assert.equal(output.projected.test(), 'pkg-main-multiple');
    assert.equal(output.entry.test(), 'pkg-browser-multiple main-entry');
  });

  it('should resolve the module field before main', async function() {
    let b = await bundle(
      path.join(__dirname, '/integration/resolve-entries/module-field.js'),
    );

    assertBundles(b, [
      {
        name: 'module-field.js',
        assets: ['module-field.js', 'es6.module.js'],
      },
    ]);

    let output = await run(b);

    assert.equal(typeof output.test, 'function');
    assert.equal(output.test(), 'pkg-es6-module');
  });

  it('should resolve the module field before main', async function() {
    let b = await bundle(
      path.join(__dirname, '/integration/resolve-entries/both-fields.js'),
    );

    assertBundles(b, [
      {
        name: 'both-fields.js',
        assets: ['both-fields.js', 'es6.module.js'],
      },
    ]);

    let output = await run(b);

    assert.equal(typeof output.test, 'function');
    assert.equal(output.test(), 'pkg-es6-module');
  });

  it('should resolve the main field', async function() {
    let b = await bundle(
      path.join(__dirname, '/integration/resolve-entries/main-field.js'),
    );

    assertBundles(b, [
      {
        name: 'main-field.js',
        assets: ['main-field.js', 'main.js'],
      },
    ]);

    let output = await run(b);

    assert.equal(typeof output.test, 'function');
    assert.equal(output.test(), 'pkg-main-module');
  });

  it('should minify JSON files', async function() {
    let b = await bundle(
      path.join(__dirname, '/integration/uglify-json/index.json'),
      {
        minify: true,
        scopeHoist: false,
      },
    );

    let json = await outputFS.readFile(path.join(distDir, 'index.js'), 'utf8');
    assert(json.includes('{"test":"test"}'));

    let output = await run(b);
    assert.deepEqual(output, {test: 'test'});
  });

  it('should minify JSON5 files', async function() {
    let b = await bundle(
      path.join(__dirname, '/integration/uglify-json5/index.json5'),
      {
        minify: true,
        scopeHoist: false,
      },
    );

    let json = await outputFS.readFile(path.join(distDir, 'index.js'), 'utf8');
    assert(json.includes('{"test":"test"}'));

    let output = await run(b);
    assert.deepEqual(output, {test: 'test'});
  });

  it.skip('should minify YAML for production', async function() {
    let b = await bundle(path.join(__dirname, '/integration/yaml/index.js'), {
      minify: true,
      scopeHoist: false,
    });

    let output = await run(b);
    assert.equal(typeof output, 'function');
    assert.equal(output(), 3);

    let json = await outputFS.readFile('dist/index.js', 'utf8');
    assert(json.includes('{a:1,b:{c:2}}'));
  });

  it('should minify TOML for production', async function() {
    let b = await bundle(path.join(__dirname, '/integration/toml/index.js'), {
      minify: true,
      scopeHoist: false,
    });

    let output = await run(b);
    assert.equal(typeof output, 'function');
    assert.equal(output(), 3);

    let json = await outputFS.readFile(path.join(distDir, 'index.js'), 'utf8');
    assert(json.includes('{a:1,b:{c:2}}'));
  });

  it('should support optional dependencies in try...catch blocks', async function() {
    let b = await bundle(
      path.join(__dirname, '/integration/optional-dep/index.js'),
    );

    assertBundles(b, [
      {
        name: 'index.js',
        assets: ['index.js'],
      },
    ]);

    let output = await run(b);

    assert.equal(Object.getPrototypeOf(output).constructor.name, 'Error');
    assert(
      /Cannot find module ['"]optional-dep['"]/.test(output.message),
      'Should set correct error message',
    );
    assert.equal(output.code, 'MODULE_NOT_FOUND');
  });

  it('should support excluding dependencies in falsy branches', async function() {
    let b = await bundle(
      path.join(__dirname, '/integration/falsy-dep/index.js'),
    );

    assertBundles(b, [
      {
        name: 'index.js',
        assets: ['index.js', 'true-alternate.js', 'true-consequent.js'],
      },
    ]);

    let output = await run(b);
    assert.equal(output, 2);
  });

  it.skip('should not autoinstall if resolve failed on installed module', async function() {
    let error;
    try {
      await bundle(
        path.join(
          __dirname,
          '/integration/dont-autoinstall-resolve-fails/index.js',
        ),
      );
    } catch (err) {
      error = err;
    }
    assert.equal(
      error.message,
      `Cannot resolve dependency 'vue/thisDoesNotExist'`,
    );
    assert.equal(error.code, 'MODULE_NOT_FOUND');
  });

  it.skip('should not autoinstall if resolve failed on aliased module', async function() {
    let error;
    try {
      await bundle(
        path.join(
          __dirname,
          '/integration/dont-autoinstall-resolve-alias-fails/index.js',
        ),
      );
    } catch (err) {
      error = err;
    }
    assert.equal(
      error.message,
      `Cannot resolve dependency 'aliasVue/thisDoesNotExist'`,
    );
    assert.equal(error.code, 'MODULE_NOT_FOUND');
  });

  it('should ignore require if it is defined in the scope', async function() {
    let b = await bundle(
      path.join(__dirname, '/integration/require-scope/index.js'),
    );

    assertBundles(b, [
      {
        name: 'index.js',
        assets: ['index.js'],
      },
    ]);

    let output = await run(b);

    assert.equal(typeof output.test, 'object');

    let failed = Object.keys(output.test).some(
      key => output.test[key] !== 'test passed',
    );

    assert.equal(failed, false);
  });

  it('should expose to CommonJS entry point', async function() {
    let b = await bundle(
      path.join(__dirname, '/integration/entry-point/index.js'),
    );

    let module = {};
    await run(b, {module, exports: {}});
    assert.equal(module.exports(), 'Test!');
  });

  it('should expose to RequireJS entry point', async function() {
    let b = await bundle(
      path.join(__dirname, '/integration/entry-point/index.js'),
    );
    let test;
    const mockDefine = function(f) {
      test = f();
    };
    mockDefine.amd = true;

    await run(b, {define: mockDefine, module: undefined});
    assert.equal(test(), 'Test!');
  });

  it.skip('should expose variable with --browser-global', async function() {
    let b = await bundle(
      path.join(__dirname, '/integration/entry-point/index.js'),
      {
        global: 'testing',
      },
    );

    const ctx = await run(b, {module: undefined}, {require: false});
    assert.equal(ctx.window.testing(), 'Test!');
  });

  it.skip('should set `define` to undefined so AMD checks in UMD modules do not pass', async function() {
    let b = await bundle(
      path.join(__dirname, '/integration/define-amd/index.js'),
    );
    let test;
    const mockDefine = function(f) {
      test = f();
    };
    mockDefine.amd = true;

    await run(b, {define: mockDefine, module: undefined});
    assert.equal(test, 2);
  });

  it('should package successfully with comments on last line', async function() {
    let b = await bundle(
      path.join(__dirname, `/integration/js-comment/index.js`),
    );

    let output = await run(b);
    assert.equal(output, 'Hello World!');
  });

  it('should package successfully with comments on last line and minification', async function() {
    let b = await bundle(
      path.join(__dirname, `/integration/js-comment/index.js`),
    );

    let output = await run(b);
    assert.equal(output, 'Hello World!');
  });

  it('should package successfully with comments on last line and scope hoisting', async function() {
    let b = await bundle(
      path.join(__dirname, `/integration/js-comment/index.js`),
      {
        scopeHoist: true,
      },
    );

    let output = await run(b);
    assert.equal(output, 'Hello World!');
  });

  it('should package successfully with comments on last line, scope hoisting and minification', async function() {
    let b = await bundle(
      path.join(__dirname, `/integration/js-comment/index.js`),
      {
        scopeHoist: true,
        minify: true,
      },
    );

    let output = await run(b);
    assert.equal(output, 'Hello World!');
  });

  it.skip('should not dedupe imports with different contents', async function() {
    let b = await bundle(
      path.join(__dirname, `/integration/js-different-contents/index.js`),
      {
        hmr: false, // enable asset dedupe in JSPackager
      },
    );

    let module = await run(b);
    assert.equal(module.default, 'Hello World!');
  });

  it.skip('should not dedupe imports with same content but different absolute dependency paths', async function() {
    let b = await bundle(
      path.join(
        __dirname,
        `/integration/js-same-contents-different-dependencies/index.js`,
      ),
      {
        hmr: false, // enable asset dedupe in JSPackager
      },
    );

    let module = await run(b);
    assert.equal(module.default, 'Hello World!');
  });

  it.skip('should dedupe imports with same content and same dependency paths', async function() {
    let b = await bundle(
      path.join(
        __dirname,
        `/integration/js-same-contents-same-dependencies/index.js`,
      ),
      {
        hmr: false, // enable asset dedupe in JSPackager
      },
    );
    const {rootDir} = b.entryAsset.options;
    const writtenAssets = Array.from(b.offsets.keys()).map(asset => asset.name);
    assert.equal(writtenAssets.length, 2);
    assert(writtenAssets.includes(path.join(rootDir, 'index.js')));
    assert(
      writtenAssets.includes(path.join(rootDir, 'hello1.js')) ||
        writtenAssets.includes(path.join(rootDir, 'hello2.js')),
    );
    assert(
      !(
        writtenAssets.includes(path.join(rootDir, 'hello1.js')) &&
        writtenAssets.includes(path.join(rootDir, 'hello2.js'))
      ),
    );

    let module = await run(b);
    assert.equal(module.default, 'Hello Hello!');
  });

  it.skip('should not dedupe assets that exist in more than one bundle', async function() {
    let b = await bundle(
      path.join(__dirname, `/integration/js-dedup-hoist/index.js`),
      {
        hmr: false, // enable asset dedupe in JSPackager
      },
    );
    const {rootDir} = b.entryAsset.options;
    const writtenAssets = Array.from(b.offsets.keys()).map(asset => asset.name);
    assert(
      writtenAssets.includes(path.join(rootDir, 'hello1.js')) &&
        writtenAssets.includes(path.join(rootDir, 'hello2.js')),
    );

    let module = await run(b);
    assert.equal(await module.default(), 'Hello Hello! Hello');
  });

  it.skip('should support importing HTML from JS async', async function() {
    let b = await bundle(
      path.join(__dirname, '/integration/import-html-async/index.js'),
      {sourceMaps: false},
    );

    assertBundles(b, {
      name: 'index.js',
      assets: ['index.js', 'cacheLoader.js', 'html-loader.js'],
      childBundles: [
        {
          type: 'html',
          assets: ['other.html'],
          childBundles: [
            {
              type: 'png',
              assets: ['100x100.png'],
              childBundles: [],
            },
            {
              type: 'css',
              assets: ['index.css'],
            },
          ],
        },
      ],
    });

    let output = await run(b);
    assert.equal(typeof output, 'string');
    assert(output.includes('<html>'));
    assert(output.includes('Other page'));
  });

  it.skip('should support importing HTML from JS async with --target=node', async function() {
    let b = await bundle(
      path.join(__dirname, '/integration/import-html-async/index.js'),
      {
        target: 'node',
        sourceMaps: false,
      },
    );

    assertBundles(b, {
      name: 'index.js',
      assets: ['index.js', 'cacheLoader.js', 'html-loader.js'],
      childBundles: [
        {
          type: 'html',
          assets: ['other.html'],
          childBundles: [
            {
              type: 'png',
              assets: ['100x100.png'],
              childBundles: [],
            },
            {
              type: 'css',
              assets: ['index.css'],
            },
          ],
        },
      ],
    });

    let output = await run(b);
    assert.equal(typeof output, 'string');
    assert(output.includes('<html>'));
    assert(output.includes('Other page'));
  });

  it.skip('should support importing HTML from JS sync', async function() {
    let b = await bundle(
      path.join(__dirname, '/integration/import-html-sync/index.js'),
      {
        sourceMaps: false,
      },
    );

    assertBundles(b, {
      name: 'index.js',
      assets: ['index.js', 'cacheLoader.js', 'html-loader.js'],
      childBundles: [
        {
          type: 'html',
          assets: ['other.html'],
          childBundles: [
            {
              type: 'png',
              assets: ['100x100.png'],
              childBundles: [],
            },
            {
              type: 'css',
              assets: ['index.css'],
            },
          ],
        },
      ],
    });

    let {deferred, promise} = makeDeferredWithPromise();
    await run(b, {output: deferred.resolve}, {require: false});
    let output = await promise;
    assert.equal(typeof output, 'string');
    assert(output.includes('<html>'));
    assert(output.includes('Other page'));
  });

  it.skip('should stub require.cache', async function() {
    let b = await bundle(
      path.join(__dirname, '/integration/node_require_cache/main.js'),
      {
        target: 'node',
      },
    );

    await run(b);
  });

  it('should support async importing the same module from different bundles', async () => {
    let b = await bundle(
      path.join(__dirname, '/integration/shared-bundlegroup/index.js'),
    );

    assertBundles(b, [
      {
        name: 'index.js',
        assets: [
          'index.js',
          'JSRuntime.js',
          'JSRuntime.js',
          'cacheLoader.js',
          'js-loader.js',
        ],
      },
      {
        assets: ['a.js', 'JSRuntime.js'],
      },
      {
        assets: ['b.js', 'JSRuntime.js'],
      },
      {
        assets: ['c.js'],
      },
    ]);

    let {default: promise} = await run(b);
    assert.deepEqual(await promise, ['hello from a test', 'hello from b test']);
  });

  it('should not create shared bundles from contents of entries', async () => {
    let b = await bundle(
      ['a.js', 'b.js'].map(entry =>
        path.join(
          __dirname,
          '/integration/no-shared-bundles-from-entries/',
          entry,
        ),
      ),
    );

    assertBundles(b, [
      {
        name: 'a.js',
        assets: ['a.js', 'lodash.js'],
      },
      {
        name: 'b.js',
        assets: ['b.js', 'lodash.js'],
      },
    ]);
  });

  it('should import the same dependency multiple times in the same bundle', async () => {
    let b = await bundle(
      path.join(__dirname, '/integration/same-dependency-multiple-times/a1.js'),
    );

    await run(b);
  });

  it("should inline a bundle's compiled text with `bundle-text`", async () => {
    let b = await bundle(
      path.join(__dirname, '/integration/bundle-text/index.js'),
    );

    assert.equal(
      (await run(b)).default,
      `body {
  background-color: #000000;
}

.svg-img {
  background-image: url("data:image/svg+xml,%3Csvg%3E%0A%0A%3C%2Fsvg%3E%0A");
}`,
    );
  });

  it('should inline text content as url-encoded text and mime type with `data-url:*` imports', async () => {
    let b = await bundle(path.join(__dirname, '/integration/data-url/text.js'));

    assert.equal(
      (await run(b)).default,
      'data:image/svg+xml,%3Csvg%3E%0A%0A%3C%2Fsvg%3E%0A',
    );
  });

  it('should inline binary content as url-encoded base64 and mime type with `data-url:*` imports', async () => {
    let b = await bundle(
      path.join(__dirname, '/integration/data-url/binary.js'),
      {
        outputFS: inputFS,
      },
    );

    assert((await run(b)).default.startsWith('data:image/webp;base64,UklGR'));
  });
<<<<<<< HEAD
=======

  it('should detect typescript style async requires in commonjs', async () => {
    let b = await bundle(
      path.join(__dirname, '/integration/require-async/ts.js'),
    );

    assertBundles(b, [
      {
        name: 'ts.js',
        assets: ['ts.js', 'cacheLoader.js', 'js-loader.js', 'JSRuntime.js'],
      },
      {
        assets: ['async.js'],
      },
    ]);

    assert.equal(await run(b), 2);
  });

  it('should detect typescript style async requires in commonjs with esModuleInterop flag', async () => {
    let b = await bundle(
      path.join(__dirname, '/integration/require-async/ts-interop.js'),
    );

    assertBundles(b, [
      {
        name: 'ts-interop.js',
        assets: [
          'ts-interop.js',
          'cacheLoader.js',
          'js-loader.js',
          'JSRuntime.js',
        ],
      },
      {
        assets: ['async.js'],
      },
    ]);

    assert.deepEqual(await run(b), {default: 2});

    let jsBundle = b.getBundles()[0];
    let contents = await outputFS.readFile(jsBundle.filePath, 'utf8');
    assert(/.then\(function \(\$parcel\$.*?\) {/.test(contents));
  });

  it('should detect typescript style async requires in commonjs with esModuleInterop flag and arrow functions', async () => {
    let b = await bundle(
      path.join(__dirname, '/integration/require-async/ts-interop-arrow.js'),
    );

    assertBundles(b, [
      {
        name: 'ts-interop-arrow.js',
        assets: [
          'ts-interop-arrow.js',
          'cacheLoader.js',
          'js-loader.js',
          'JSRuntime.js',
        ],
      },
      {
        assets: ['async.js'],
      },
    ]);

    assert.deepEqual(await run(b), {default: 2});

    let jsBundle = b.getBundles()[0];
    let contents = await outputFS.readFile(jsBundle.filePath, 'utf8');
    assert(/.then\(\$parcel\$.*? =>/.test(contents));
  });

  it('should detect rollup style async requires in commonjs', async () => {
    let b = await bundle(
      path.join(__dirname, '/integration/require-async/rollup.js'),
    );

    assertBundles(b, [
      {
        name: 'rollup.js',
        assets: ['rollup.js', 'cacheLoader.js', 'js-loader.js', 'JSRuntime.js'],
      },
      {
        assets: ['async.js'],
      },
    ]);

    assert.equal(await run(b), 2);
  });

  it('should detect parcel style async requires in commonjs', async () => {
    let b = await bundle(
      path.join(__dirname, '/integration/require-async/parcel.js'),
    );

    assertBundles(b, [
      {
        name: 'parcel.js',
        assets: ['parcel.js', 'cacheLoader.js', 'js-loader.js', 'JSRuntime.js'],
      },
      {
        assets: ['async.js'],
      },
    ]);

    assert.equal(await run(b), 2);
  });
>>>>>>> e2ea8437
});<|MERGE_RESOLUTION|>--- conflicted
+++ resolved
@@ -1812,8 +1812,6 @@
 
     assert((await run(b)).default.startsWith('data:image/webp;base64,UklGR'));
   });
-<<<<<<< HEAD
-=======
 
   it('should detect typescript style async requires in commonjs', async () => {
     let b = await bundle(
@@ -1922,5 +1920,4 @@
 
     assert.equal(await run(b), 2);
   });
->>>>>>> e2ea8437
 });