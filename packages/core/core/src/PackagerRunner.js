--- conflicted
+++ resolved
@@ -61,34 +61,6 @@
         map: ?Readable
       |} = await this.readFromCache(cacheKey);
 
-<<<<<<< HEAD
-    if (!result) {
-      let packaged = await this.package(bundle, bundleGraph);
-      let res = await this.optimize(
-        bundle,
-        bundleGraph,
-        packaged.contents,
-        packaged.map
-      );
-
-      let map = res.map ? await this.generateSourceMap(bundle, res.map) : null;
-      result = {
-        contents: res.contents,
-        map
-      };
-
-      if (
-        cacheKey != null &&
-        // TODO This skips caching all packages that return Readable streams.
-        !(result.contents instanceof Readable)
-      ) {
-        await this.writeToCache(cacheKey, result.contents, map);
-      }
-    }
-
-    let {contents, map} = result;
-
-=======
       if (cacheResult) {
         result = cacheResult;
       }
@@ -108,7 +80,11 @@
       map
     };
 
-    if (cacheKey != null) {
+    if (
+      cacheKey != null &&
+      // TODO This skips caching all packages that return Readable streams.
+      !(result.contents instanceof Readable)
+    ) {
       await this.writeToCache(cacheKey, result.contents, map);
     }
 
@@ -120,7 +96,6 @@
     let start = Date.now();
 
     let {contents, map} = await this.getBundleResult(bundle, bundleGraph);
->>>>>>> 1318f0b7
     let filePath = nullthrows(bundle.filePath);
     let dir = path.dirname(filePath);
     if (!this.distExists.has(dir)) {
