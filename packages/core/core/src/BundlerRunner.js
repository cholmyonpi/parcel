--- conflicted
+++ resolved
@@ -152,15 +152,11 @@
     );
 
     let bundlePaths = bundles.map(b => b.filePath);
-<<<<<<< HEAD
-    assert.deepEqual(bundlePaths, unique(bundlePaths));
-=======
     assert.deepEqual(
       bundlePaths,
       unique(bundlePaths),
       'Bundles must have unique filePaths',
     );
->>>>>>> e2ea8437
   }
 
   async nameBundle(
