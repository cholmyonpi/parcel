--- conflicted
+++ resolved
@@ -113,18 +113,6 @@
 function getEnvironmentHash(env: Environment): string {
   // context is excluded from hash so that assets can be shared between e.g. workers and browser.
   // Different engines should be sufficient to distinguish multi-target builds.
-<<<<<<< HEAD
-  return md5FromOrderedObject({
-    engines: env.engines,
-    includeNodeModules: env.includeNodeModules,
-    outputFormat: env.outputFormat,
-    isLibrary: env.isLibrary,
-    shouldScopeHoist: env.shouldScopeHoist,
-    sourceMap: env.sourceMap,
-    // ATLASSIAN: use context in hash until bundles are shared in workers
-    context: env.context,
-  });
-=======
   return hashString(
     JSON.stringify([
       env.engines,
@@ -133,7 +121,8 @@
       env.isLibrary,
       env.shouldScopeHoist,
       env.sourceMap,
+      // ATLASSIAN: use context in hash until bundles are shared in workers
+      env.context,
     ]),
   );
->>>>>>> f582ffdc
 }