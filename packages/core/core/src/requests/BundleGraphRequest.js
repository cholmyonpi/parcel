// @flow strict-local

import type {Bundle as IBundle, Namer} from '@parcel/types';
import type {SharedReference} from '@parcel/workers';
import type ParcelConfig, {LoadedPlugin} from '../ParcelConfig';
import type {StaticRunOpts, RunAPI} from '../RequestTracker';
import type {
  Asset,
  Bundle as InternalBundle,
  Config,
  DevDepRequest,
  ParcelOptions,
} from '../types';
import type {ConfigAndCachePath} from './ParcelConfigRequest';

import invariant from 'assert';
import assert from 'assert';
import path from 'path';
import nullthrows from 'nullthrows';
import {PluginLogger} from '@parcel/logger';
import ThrowableDiagnostic, {errorToDiagnostic} from '@parcel/diagnostic';
import AssetGraph from '../AssetGraph';
import BundleGraph from '../public/BundleGraph';
import InternalBundleGraph from '../BundleGraph';
import MutableBundleGraph from '../public/MutableBundleGraph';
import {Bundle, NamedBundle} from '../public/Bundle';
import {report} from '../ReporterRunner';
import dumpGraphToGraphViz from '../dumpGraphToGraphViz';
import {unique} from '@parcel/utils';
import {hashString} from '@parcel/hash';
import PluginOptions from '../public/PluginOptions';
import applyRuntimes from '../applyRuntimes';
import {PARCEL_VERSION} from '../constants';
import {optionsProxy} from '../utils';
import createParcelConfigRequest, {
  getCachedParcelConfig,
} from './ParcelConfigRequest';
import {
  createDevDependency,
  getDevDepRequests,
  invalidateDevDeps,
  runDevDepRequest,
} from './DevDepRequest';
import {getInvalidationHash} from '../assetUtils';
import {createConfig} from '../InternalConfig';
import {
  loadPluginConfig,
  runConfigRequest,
  getConfigHash,
  type PluginWithLoadConfig,
} from './ConfigRequest';
import {cacheSerializedObject, deserializeToCache} from '../serializer';

type BundleGraphRequestInput = {|
  assetGraph: AssetGraph,
  optionsRef: SharedReference,
  changedAssets: Map<string, Asset>,
  previousAssetGraphHash: ?string,
  assetGraphTransformationSubGraph: AssetGraph,
|};

type BundleGraphRequestResult = {|
  bundleGraph: InternalBundleGraph,
  bundlerHash: string,
|};

type RunInput = {|
  input: BundleGraphRequestInput,
  ...StaticRunOpts,
|};

type BundleGraphRequest = {|
  id: string,
  +type: 'bundle_graph_request',
  run: RunInput => Promise<BundleGraphRequestResult>,
  input: BundleGraphRequestInput,
|};

export default function createBundleGraphRequest(
  input: BundleGraphRequestInput,
): BundleGraphRequest {
  return {
    type: 'bundle_graph_request',
    id: 'BundleGraph:' + input.assetGraph.getHash(),
    run: async input => {
      let configResult = nullthrows(
        await input.api.runRequest<null, ConfigAndCachePath>(
          createParcelConfigRequest(),
        ),
      );
      let parcelConfig = getCachedParcelConfig(configResult, input.options);

      let {devDeps, invalidDevDeps} = await getDevDepRequests(input.api);
      invalidateDevDeps(invalidDevDeps, input.options, parcelConfig);

      let builder = new BundlerRunner(input, parcelConfig, devDeps);
      //if flag and subgraphs then update instead of bundle
      return builder.bundle({
        graph: input.input.assetGraph,
        previousAssetGraphHash: input.input.previousAssetGraphHash,
        assetGraphTransformationSubGraph:
          input.input.assetGraphTransformationSubGraph,
        changedAssets: input.input.changedAssets,
      });
    },
    input,
  };
}

class BundlerRunner {
  options: ParcelOptions;
  optionsRef: SharedReference;
  config: ParcelConfig;
  pluginOptions: PluginOptions;
  api: RunAPI;
  previousDevDeps: Map<string, string>;
  devDepRequests: Map<string, DevDepRequest>;
  configs: Map<string, Config>;

  constructor(
    {input, api, options}: RunInput,
    config: ParcelConfig,
    previousDevDeps: Map<string, string>,
  ) {
    this.options = options;
    this.api = api;
    this.optionsRef = input.optionsRef;
    this.config = config;
    this.previousDevDeps = previousDevDeps;
    this.devDepRequests = new Map();
    this.configs = new Map();
    this.pluginOptions = new PluginOptions(
      optionsProxy(this.options, api.invalidateOnOptionChange),
    );
  }

  async loadConfigs() {
    // Load all configs up front so we can use them in the cache key
    let bundler = await this.config.getBundler();
    await this.loadConfig(bundler);

    let namers = await this.config.getNamers();
    for (let namer of namers) {
      await this.loadConfig(namer);
    }

    let runtimes = await this.config.getRuntimes();
    for (let runtime of runtimes) {
      await this.loadConfig(runtime);
    }
  }

  async loadConfig<T: PluginWithLoadConfig>(plugin: LoadedPlugin<T>) {
    let config = createConfig({
      plugin: plugin.name,
      searchPath: path.join(this.options.projectRoot, 'index'),
    });

    await loadPluginConfig(plugin, config, this.options);
    await runConfigRequest(this.api, config);
    for (let devDep of config.devDeps) {
      let devDepRequest = await createDevDependency(
        devDep,
        plugin,
        this.previousDevDeps,
        this.options,
      );
      await this.runDevDepRequest(devDepRequest);
    }

    this.configs.set(plugin.name, config);
  }

  async runDevDepRequest(devDepRequest: DevDepRequest) {
    let {moduleSpecifier, resolveFrom} = devDepRequest;
    let key = `${moduleSpecifier}:${resolveFrom}`;
    this.devDepRequests.set(key, devDepRequest);
    await runDevDepRequest(this.api, devDepRequest);
  }

  async bundle({
    graph,
    previousAssetGraphHash,
    assetGraphTransformationSubGraph,
    changedAssets,
  }: {|
    graph: AssetGraph,
    previousAssetGraphHash: ?string,
    assetGraphTransformationSubGraph: AssetGraph,
    changedAssets: Map<string, Asset>,
  |}): Promise<BundleGraphRequestResult> {
    report({
      type: 'buildProgress',
      phase: 'bundling',
    });
    let shouldForceFullBundle = false;

    await this.loadConfigs();

    let plugin = await await this.config.getBundler();
    let {plugin: bundler, name, resolveFrom} = plugin;
    let bundlerHash = this.getBundlerHash();

    let cacheKey = await this.getCacheKey(graph);

    // Check if the cacheKey matches the one already stored in the graph.
    // This can save time deserializing from cache if the graph is already in memory.
    // This will only happen in watch mode. In this case, serialization will occur once
    // when sending the bundle graph to workers, and again on shutdown when writing to cache.
    let previousResult = await this.api.getPreviousResult(cacheKey);
    if (previousResult != null) {
      // No need to call api.storeResult here because it's already the request result.
      return previousResult;
    }

    // Otherwise, check the cache in case the cache key has already been written to disk.
    if (!this.options.shouldDisableCache) {
      let cached = await this.options.cache.getBuffer(cacheKey);
      if (cached != null) {
        // Deserialize, and store the original buffer in an in memory cache so we avoid
        // re-serializing it when sending to workers, and in build mode, when writing to cache on shutdown.
        let graph = deserializeToCache(cached);
        this.api.storeResult(graph, cacheKey);
        return graph;
      }
    }

    // TODO : determine if cache is disabled, would this prevent incremental bundling as it relies on the cache?
    let cachedBundleGraph: ?BundleGraphRequestResult;
<<<<<<< HEAD
    if (
      previousAssetGraphHash != null &&
      this.options.shouldIncrementallyBundle
    ) {
      cachedBundleGraph = await this.api.getRequestResult<BundleGraphRequestResult>(
        'BundleGraph:' + previousAssetGraphHash,
      );
    }

=======
>>>>>>> d9e3123c
    if (
      previousAssetGraphHash != null &&
      this.pluginOptions.mode !== 'production' &&
      this.options.shouldIncrementallyBundle
    ) {
      cachedBundleGraph = await this.api.getRequestResult<BundleGraphRequestResult>(
        'BundleGraph:' + previousAssetGraphHash,
      );
    }

<<<<<<< HEAD
      // should re-bundle if using a different bundle from previously
      if (cachedBundleGraph?.bundlerHash !== bundlerHash) {
        shouldForceFullBundle = true;
      }
=======
    // should re-bundle if using a different bundle from previous
    if (
      cachedBundleGraph?.bundleGraph == null ||
      cachedBundleGraph?.bundlerHash !== bundlerHash
    ) {
      shouldForceFullBundle = true;
>>>>>>> d9e3123c
    }

    let logger = new PluginLogger({origin: this.config.getBundlerName()});

    let internalBundleGraph: InternalBundleGraph;
    let mutableBundleGraph;
    try {
<<<<<<< HEAD
      if (
        !shouldForceFullBundle &&
        assetGraphTransformationSubGraph.nodes.size > 1 && // if only the root, no assets changed
        cachedBundleGraph?.bundleGraph != null &&
        this.options.shouldIncrementallyBundle
      ) {
        internalBundleGraph = cachedBundleGraph.bundleGraph;
=======
      if (!shouldForceFullBundle) {
        console.log('isUpdating');
        internalBundleGraph = nullthrows(cachedBundleGraph).bundleGraph;
>>>>>>> d9e3123c
        await dumpGraphToGraphViz(
          internalBundleGraph._graph,
          'before_bundler_update',
        );
        let transformationSubGraph = InternalBundleGraph.fromAssetGraph(
          assetGraphTransformationSubGraph,
        );

        internalBundleGraph.merge(transformationSubGraph);
        await dumpGraphToGraphViz(
          internalBundleGraph._graph,
          'bundle_bundler_update_after_merge',
        );

        await bundler.update({
          bundleGraph: internalBundleGraph,
          config: this.configs.get(plugin.name)?.result,
          options: this.pluginOptions,
          assetGraphTransformationSubGraph: transformationSubGraph, // TODO: need to be public facing asset graph
          changedAssets,
        });
      } else {
        internalBundleGraph = InternalBundleGraph.fromAssetGraph(graph);
        await dumpGraphToGraphViz(
          internalBundleGraph._graph,
          'before_bundler_bundle',
        );

        mutableBundleGraph = new MutableBundleGraph(
          internalBundleGraph,
          this.options,
        );
        await bundler.bundle({
          bundleGraph: mutableBundleGraph,
          config: this.configs.get(plugin.name)?.result,
          options: this.pluginOptions,
          logger,
        });
      }
    } catch (e) {
      throw new ThrowableDiagnostic({
        diagnostic: errorToDiagnostic(e, {
          origin: this.config.getBundlerName(),
        }),
      });
    } finally {
      invariant(internalBundleGraph != null);
      await dumpGraphToGraphViz(internalBundleGraph._graph, 'after_bundler');
    }

    if (this.pluginOptions.mode === 'production') {
      try {
        await bundler.optimize({
          bundleGraph: mutableBundleGraph,
          config: this.configs.get(plugin.name)?.result,
          options: this.pluginOptions,
          logger,
        });
      } catch (e) {
        throw new ThrowableDiagnostic({
          diagnostic: errorToDiagnostic(e, {
            origin: this.config.getBundlerName(),
          }),
        });
      } finally {
        await dumpGraphToGraphViz(internalBundleGraph._graph, 'after_optimize');
      }
    }

    // Add dev dependency for the bundler. This must be done AFTER running it due to
    // the potential for lazy require() that aren't executed until the request runs.
    let devDepRequest = await createDevDependency(
      {
        moduleSpecifier: name,
        resolveFrom,
      },
      plugin,
      this.previousDevDeps,
      this.options,
    );
    await this.runDevDepRequest(devDepRequest);

    await this.nameBundles(internalBundleGraph);

    await applyRuntimes({
      bundleGraph: internalBundleGraph,
      api: this.api,
      config: this.config,
      options: this.options,
      optionsRef: this.optionsRef,
      pluginOptions: this.pluginOptions,
      previousDevDeps: this.previousDevDeps,
      devDepRequests: this.devDepRequests,
      configs: this.configs,
    });

    await dumpGraphToGraphViz(internalBundleGraph._graph, 'after_runtimes');

    // Store the serialized bundle graph in an in memory cache so that we avoid serializing it
    // many times to send to each worker, and in build mode, when writing to cache on shutdown.
    // Also, pre-compute the hashes for each bundle so they are only computed once and shared between workers.
    internalBundleGraph.getBundleGraphHash();
    cacheSerializedObject(internalBundleGraph);

    // Recompute the cache key to account for new dev dependencies and invalidations.
    cacheKey = await this.getCacheKey(graph);

    let result = {
      bundleGraph: internalBundleGraph,
      bundlerHash,
    };
    this.api.storeResult(result, cacheKey);
    return result;
  }

  getBundlerHash(): string {
    let configs = [...this.configs]
      .map(([pluginName, config]) =>
        getConfigHash(config, pluginName, this.options),
      )
      .join('');
    return hashString(PARCEL_VERSION + this.config.getBundlerName() + configs);
  }

  async getCacheKey(assetGraph: AssetGraph): Promise<string> {
    let configs = [...this.configs]
      .map(([pluginName, config]) =>
        getConfigHash(config, pluginName, this.options),
      )
      .join('');
    let devDepRequests = [...this.devDepRequests.values()]
      .map(d => d.hash)
      .join('');
    let invalidations = await getInvalidationHash(
      this.api.getInvalidations(),
      this.options,
    );

    return hashString(
      PARCEL_VERSION +
        assetGraph.getHash() +
        configs +
        devDepRequests +
        invalidations,
    );
  }

  async nameBundles(bundleGraph: InternalBundleGraph): Promise<void> {
    let namers = await this.config.getNamers();
    let bundles = bundleGraph.getBundles();
    await Promise.all(
      bundles.map(bundle => this.nameBundle(namers, bundle, bundleGraph)),
    );

    // Add dev deps for namers, AFTER running them to account for lazy require().
    for (let namer of namers) {
      let devDepRequest = await createDevDependency(
        {
          moduleSpecifier: namer.name,
          resolveFrom: namer.resolveFrom,
        },
        namer,
        this.previousDevDeps,
        this.options,
      );
      await this.runDevDepRequest(devDepRequest);
    }

    let bundleNames = bundles.map(b =>
      path.join(b.target.distDir, nullthrows(b.name)),
    );
    assert.deepEqual(
      bundleNames,
      unique(bundleNames),
      'Bundles must have unique names',
    );
  }

  async nameBundle(
    namers: Array<LoadedPlugin<Namer>>,
    internalBundle: InternalBundle,
    internalBundleGraph: InternalBundleGraph,
  ): Promise<void> {
    let bundle = Bundle.get(internalBundle, internalBundleGraph, this.options);
    let bundleGraph = new BundleGraph<IBundle>(
      internalBundleGraph,
      NamedBundle.get,
      this.options,
    );

    for (let namer of namers) {
      try {
        let name = await namer.plugin.name({
          bundle,
          bundleGraph,
          config: this.configs.get(namer.name)?.result,
          options: this.pluginOptions,
          logger: new PluginLogger({origin: namer.name}),
        });

        if (name != null) {
          internalBundle.name = name;
          let {hashReference} = internalBundle;
          internalBundle.displayName = name.includes(hashReference)
            ? name.replace(hashReference, '[hash]')
            : name;

          return;
        }
      } catch (e) {
        throw new ThrowableDiagnostic({
          diagnostic: errorToDiagnostic(e, {
            origin: namer.name,
          }),
        });
      }
    }

    throw new Error('Unable to name bundle');
  }
}<|MERGE_RESOLUTION|>--- conflicted
+++ resolved
@@ -227,18 +227,6 @@
 
     // TODO : determine if cache is disabled, would this prevent incremental bundling as it relies on the cache?
     let cachedBundleGraph: ?BundleGraphRequestResult;
-<<<<<<< HEAD
-    if (
-      previousAssetGraphHash != null &&
-      this.options.shouldIncrementallyBundle
-    ) {
-      cachedBundleGraph = await this.api.getRequestResult<BundleGraphRequestResult>(
-        'BundleGraph:' + previousAssetGraphHash,
-      );
-    }
-
-=======
->>>>>>> d9e3123c
     if (
       previousAssetGraphHash != null &&
       this.pluginOptions.mode !== 'production' &&
@@ -249,19 +237,12 @@
       );
     }
 
-<<<<<<< HEAD
-      // should re-bundle if using a different bundle from previously
-      if (cachedBundleGraph?.bundlerHash !== bundlerHash) {
-        shouldForceFullBundle = true;
-      }
-=======
     // should re-bundle if using a different bundle from previous
     if (
       cachedBundleGraph?.bundleGraph == null ||
       cachedBundleGraph?.bundlerHash !== bundlerHash
     ) {
       shouldForceFullBundle = true;
->>>>>>> d9e3123c
     }
 
     let logger = new PluginLogger({origin: this.config.getBundlerName()});
@@ -269,19 +250,9 @@
     let internalBundleGraph: InternalBundleGraph;
     let mutableBundleGraph;
     try {
-<<<<<<< HEAD
-      if (
-        !shouldForceFullBundle &&
-        assetGraphTransformationSubGraph.nodes.size > 1 && // if only the root, no assets changed
-        cachedBundleGraph?.bundleGraph != null &&
-        this.options.shouldIncrementallyBundle
-      ) {
-        internalBundleGraph = cachedBundleGraph.bundleGraph;
-=======
       if (!shouldForceFullBundle) {
         console.log('isUpdating');
         internalBundleGraph = nullthrows(cachedBundleGraph).bundleGraph;
->>>>>>> d9e3123c
         await dumpGraphToGraphViz(
           internalBundleGraph._graph,
           'before_bundler_update',
@@ -291,11 +262,11 @@
         );
 
         internalBundleGraph.merge(transformationSubGraph);
+        internalBundleGraph.cleanup(transformationSubGraph, changedAssets);
         await dumpGraphToGraphViz(
           internalBundleGraph._graph,
           'bundle_bundler_update_after_merge',
         );
-
         await bundler.update({
           bundleGraph: internalBundleGraph,
           config: this.configs.get(plugin.name)?.result,
