--- conflicted
+++ resolved
@@ -246,6 +246,7 @@
           distDir: path.join(COMMON_TARGETS_IGNORE_FIXTURE_PATH, 'dist'),
           distEntry: 'index.js',
           publicUrl: '/',
+          stableEntries: undefined,
           env: {
             context: 'node',
             engines: {
@@ -267,27 +268,9 @@
               column: 10,
               line: 3,
             },
-<<<<<<< HEAD
-            sourceMap: undefined,
-            stableEntries: undefined,
-            loc: {
-              filePath: path.join(
-                COMMON_TARGETS_IGNORE_FIXTURE_PATH,
-                'package.json',
-              ),
-              start: {
-                column: 10,
-                line: 3,
-              },
-              end: {
-                column: 24,
-                line: 3,
-              },
-=======
             end: {
               column: 24,
               line: 3,
->>>>>>> 583a6cef
             },
           },
         },
@@ -337,6 +320,7 @@
           ),
           distEntry: 'index.js',
           publicUrl: '/',
+          stableEntries: undefined,
           env: {
             context: 'browser',
             engines: {
@@ -348,19 +332,6 @@
             minify: false,
             scopeHoist: false,
             sourceMap: {},
-<<<<<<< HEAD
-            stableEntries: undefined,
-            loc: {
-              filePath: path.join(CUSTOM_TARGETS_FIXTURE_PATH, 'package.json'),
-              start: {
-                column: 20,
-                line: 3,
-              },
-              end: {
-                column: 48,
-                line: 3,
-              },
-=======
           },
           loc: {
             filePath: path.join(CUSTOM_TARGETS_FIXTURE_PATH, 'package.json'),
@@ -371,7 +342,6 @@
             end: {
               column: 48,
               line: 3,
->>>>>>> 583a6cef
             },
           },
         },
@@ -383,6 +353,7 @@
           ),
           distEntry: 'index.js',
           publicUrl: '/',
+          stableEntries: undefined,
           env: {
             context: 'browser',
             engines: {
@@ -394,19 +365,6 @@
             minify: false,
             scopeHoist: false,
             sourceMap: {},
-<<<<<<< HEAD
-            stableEntries: undefined,
-            loc: {
-              filePath: path.join(CUSTOM_TARGETS_FIXTURE_PATH, 'package.json'),
-              start: {
-                column: 20,
-                line: 4,
-              },
-              end: {
-                column: 48,
-                line: 4,
-              },
-=======
           },
           loc: {
             filePath: path.join(CUSTOM_TARGETS_FIXTURE_PATH, 'package.json'),
@@ -417,7 +375,6 @@
             end: {
               column: 48,
               line: 4,
->>>>>>> 583a6cef
             },
           },
         },
@@ -446,13 +403,9 @@
             minify: false,
             scopeHoist: false,
             sourceMap: {},
-<<<<<<< HEAD
-            stableEntries: undefined,
-            loc: undefined,
-=======
->>>>>>> 583a6cef
           },
           loc: undefined,
+          stableEntries: undefined,
         },
       ],
     );
@@ -675,13 +628,9 @@
             minify: false,
             scopeHoist: false,
             sourceMap: {},
-<<<<<<< HEAD
-            stableEntries: undefined,
-            loc: undefined,
-=======
->>>>>>> 583a6cef
           },
           loc: undefined,
+          stableEntries: undefined,
         },
       ],
     );
@@ -713,13 +662,9 @@
             minify: false,
             scopeHoist: false,
             sourceMap: {},
-<<<<<<< HEAD
-            stableEntries: undefined,
-            loc: undefined,
-=======
->>>>>>> 583a6cef
           },
           loc: undefined,
+          stableEntries: undefined,
         },
         {
           name: 'browserLegacy',
@@ -741,13 +686,9 @@
             minify: false,
             scopeHoist: false,
             sourceMap: {},
-<<<<<<< HEAD
-            stableEntries: undefined,
-            loc: undefined,
-=======
->>>>>>> 583a6cef
           },
           loc: undefined,
+          stableEntries: undefined,
         },
       ],
     );
