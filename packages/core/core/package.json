{
  "name": "@parcel/core",
<<<<<<< HEAD
  "version": "2.0.15",
=======
  "version": "2.3.2",
>>>>>>> 083e530c
  "license": "MIT",
  "publishConfig": {
    "access": "public"
  },
  "funding": {
    "type": "opencollective",
    "url": "https://opencollective.com/parcel"
  },
  "repository": {
    "type": "git",
    "url": "https://github.com/parcel-bundler/parcel.git"
  },
  "main": "lib/index.js",
  "source": "src/index.js",
  "engines": {
    "node": ">= 12.0.0"
  },
  "scripts": {
    "test": "mocha",
    "test-ci": "mocha",
    "check-ts": "tsc --noEmit index.d.ts"
  },
  "dependencies": {
<<<<<<< HEAD
    "@parcel/cache": "2.0.15",
    "@parcel/diagnostic": "2.0.15",
    "@parcel/events": "2.0.15",
    "@parcel/fs": "2.0.15",
    "@parcel/graph": "2.0.15",
    "@parcel/hash": "2.0.15",
    "@parcel/logger": "2.0.15",
    "@parcel/package-manager": "2.0.15",
    "@parcel/plugin": "2.0.15",
    "@parcel/source-map": "^2.0.0",
    "@parcel/types": "2.0.15",
    "@parcel/utils": "2.0.15",
    "@parcel/workers": "2.0.15",
=======
    "@parcel/cache": "2.3.2",
    "@parcel/diagnostic": "2.3.2",
    "@parcel/events": "2.3.2",
    "@parcel/fs": "2.3.2",
    "@parcel/graph": "2.3.2",
    "@parcel/hash": "2.3.2",
    "@parcel/logger": "2.3.2",
    "@parcel/package-manager": "2.3.2",
    "@parcel/plugin": "2.3.2",
    "@parcel/source-map": "^2.0.0",
    "@parcel/types": "2.3.2",
    "@parcel/utils": "2.3.2",
    "@parcel/workers": "2.3.2",
>>>>>>> 083e530c
    "abortcontroller-polyfill": "^1.1.9",
    "base-x": "^3.0.8",
    "browserslist": "^4.6.6",
    "clone": "^2.1.1",
    "dotenv": "^7.0.0",
    "dotenv-expand": "^5.1.0",
    "json-source-map": "^0.6.1",
    "json5": "^2.2.0",
    "msgpackr": "^1.5.4",
    "nullthrows": "^1.1.1",
    "semver": "^5.7.1"
  },
  "devDependencies": {
    "graphviz": "^0.0.9",
    "tempy": "^0.2.1"
  },
  "browser": {
    "./src/serializerCore.js": "./src/serializerCore.browser.js"
  }
}<|MERGE_RESOLUTION|>--- conflicted
+++ resolved
@@ -1,10 +1,6 @@
 {
   "name": "@parcel/core",
-<<<<<<< HEAD
   "version": "2.0.15",
-=======
-  "version": "2.3.2",
->>>>>>> 083e530c
   "license": "MIT",
   "publishConfig": {
     "access": "public"
@@ -28,7 +24,6 @@
     "check-ts": "tsc --noEmit index.d.ts"
   },
   "dependencies": {
-<<<<<<< HEAD
     "@parcel/cache": "2.0.15",
     "@parcel/diagnostic": "2.0.15",
     "@parcel/events": "2.0.15",
@@ -42,21 +37,6 @@
     "@parcel/types": "2.0.15",
     "@parcel/utils": "2.0.15",
     "@parcel/workers": "2.0.15",
-=======
-    "@parcel/cache": "2.3.2",
-    "@parcel/diagnostic": "2.3.2",
-    "@parcel/events": "2.3.2",
-    "@parcel/fs": "2.3.2",
-    "@parcel/graph": "2.3.2",
-    "@parcel/hash": "2.3.2",
-    "@parcel/logger": "2.3.2",
-    "@parcel/package-manager": "2.3.2",
-    "@parcel/plugin": "2.3.2",
-    "@parcel/source-map": "^2.0.0",
-    "@parcel/types": "2.3.2",
-    "@parcel/utils": "2.3.2",
-    "@parcel/workers": "2.3.2",
->>>>>>> 083e530c
     "abortcontroller-polyfill": "^1.1.9",
     "base-x": "^3.0.8",
     "browserslist": "^4.6.6",
