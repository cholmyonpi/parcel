{
  "name": "@parcel/fs",
  "version": "2.0.31",
  "description": "Blazing fast, zero configuration web application bundler",
  "license": "MIT",
  "publishConfig": {
    "access": "public"
  },
  "funding": {
    "type": "opencollective",
    "url": "https://opencollective.com/parcel"
  },
  "repository": {
    "type": "git",
    "url": "https://github.com/parcel-bundler/parcel.git"
  },
  "main": "lib/index.js",
  "source": "src/index.js",
  "types": "index.d.ts",
  "engines": {
    "node": ">= 12.0.0"
  },
  "targets": {
    "types": false,
    "main": {
      "includeNodeModules": {
        "@parcel/core": false,
        "@parcel/fs-search": false,
        "@parcel/types": false,
        "@parcel/utils": false,
        "@parcel/watcher": false,
        "@parcel/workers": false
      }
    },
    "browser": {
      "includeNodeModules": {
        "@parcel/core": false,
        "@parcel/fs-search": false,
        "@parcel/types": false,
        "@parcel/utils": false,
        "@parcel/watcher": false,
        "@parcel/workers": false
      }
    }
  },
  "scripts": {
    "build-ts": "mkdir -p lib && flow-to-ts src/types.js > lib/types.d.ts",
    "check-ts": "tsc --noEmit index.d.ts"
  },
  "dependencies": {
    "@parcel/fs-search": "2.0.31",
    "@parcel/types": "2.0.31",
    "@parcel/utils": "2.0.31",
    "@parcel/watcher": "^2.0.0",
    "@parcel/workers": "2.0.31"
  },
  "devDependencies": {
<<<<<<< HEAD
    "@parcel/fs-write-stream-atomic": "2.0.30",
=======
>>>>>>> 597716ae
    "graceful-fs": "^4.2.4",
    "ncp": "^2.0.0",
    "nullthrows": "^1.1.1",
    "utility-types": "^3.10.0"
  },
  "peerDependencies": {
    "@parcel/core": "^2.0.24"
  },
  "browser": {
    "@parcel/fs": "./lib/browser.js",
    "./src/NodeFS.js": "./src/NodeFS.browser.js"
  }
}<|MERGE_RESOLUTION|>--- conflicted
+++ resolved
@@ -55,10 +55,6 @@
     "@parcel/workers": "2.0.31"
   },
   "devDependencies": {
-<<<<<<< HEAD
-    "@parcel/fs-write-stream-atomic": "2.0.30",
-=======
->>>>>>> 597716ae
     "graceful-fs": "^4.2.4",
     "ncp": "^2.0.0",
     "nullthrows": "^1.1.1",
