{
  "name": "@parcel/cache",
  "version": "2.0.0-frontbucket.10",
  "license": "MIT",
  "publishConfig": {
    "access": "public"
  },
  "repository": {
    "type": "git",
    "url": "https://github.com/parcel-bundler/parcel.git"
  },
  "main": "lib/Cache.js",
  "source": "src/Cache.js",
  "engines": {
    "node": ">= 10.0.0"
  },
  "dependencies": {
<<<<<<< HEAD
    "@parcel/logger": "^2.0.0-frontbucket.9",
    "@parcel/utils": "^2.0.0-frontbucket.10"
=======
    "@parcel/logger": "^2.0.0-alpha.3.1",
    "@parcel/utils": "^2.0.0-alpha.3.1"
  },
  "peerDependencies": {
    "@parcel/core": "^2.0.0-alpha.3.1"
>>>>>>> 8d198b4f
  }
}<|MERGE_RESOLUTION|>--- conflicted
+++ resolved
@@ -15,15 +15,10 @@
     "node": ">= 10.0.0"
   },
   "dependencies": {
-<<<<<<< HEAD
     "@parcel/logger": "^2.0.0-frontbucket.9",
     "@parcel/utils": "^2.0.0-frontbucket.10"
-=======
-    "@parcel/logger": "^2.0.0-alpha.3.1",
-    "@parcel/utils": "^2.0.0-alpha.3.1"
   },
   "peerDependencies": {
-    "@parcel/core": "^2.0.0-alpha.3.1"
->>>>>>> 8d198b4f
+    "@parcel/core": "^2.0.0-frontbucket.10"
   }
 }