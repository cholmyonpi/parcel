--- conflicted
+++ resolved
@@ -1,10 +1,6 @@
 {
   "name": "@parcel/cache",
-<<<<<<< HEAD
   "version": "2.0.11",
-=======
-  "version": "2.0.0",
->>>>>>> 84da50ae
   "license": "MIT",
   "publishConfig": {
     "access": "public"
@@ -28,13 +24,8 @@
     "check-ts": "tsc --noEmit index.d.ts"
   },
   "dependencies": {
-<<<<<<< HEAD
     "@parcel/logger": "2.0.10",
     "@parcel/utils": "2.0.11",
-=======
-    "@parcel/logger": "^2.0.0",
-    "@parcel/utils": "^2.0.0",
->>>>>>> 84da50ae
     "lmdb-store": "^1.5.5"
   },
   "peerDependencies": {
