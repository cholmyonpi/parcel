--- conflicted
+++ resolved
@@ -7,10 +7,6 @@
 import type {PackageManager} from '@parcel/package-manager';
 import type {Diagnostic} from '@parcel/diagnostic';
 import type {PluginLogger} from '@parcel/logger';
-<<<<<<< HEAD
-import AssetGraph from '../core/src/AssetGraph.js'; //TODO change this
-=======
->>>>>>> 05865d99
 import type {AST as _AST, ConfigResult as _ConfigResult} from './unsafe';
 
 /** Plugin-specific AST, <code>any</code> */
@@ -996,19 +992,8 @@
   removeBundleGroup(bundleGroup: BundleGroup): void;
   /** Turns a dependency to a different bundle into a dependency to an asset inside <code>bundle</code>. */
   internalizeAsyncDependency(bundle: Bundle, dependency: Dependency): void;
-<<<<<<< HEAD
-  traverse<TContext>(
-    GraphVisitor<BundlerBundleGraphTraversable, TContext>,
-  ): ?TContext;
-  traverseContents<TContext>(
-    GraphVisitor<BundlerBundleGraphTraversable, TContext>,
-  ): ?TContext;
-  updateAssetGraph(Asset, AssetGraph): void;
-  merge(MutableBundleGraph): void;
-=======
   merge(MutableBundleGraph): void;
   cleanup(MutableBundleGraph): void;
->>>>>>> 05865d99
 }
 
 /**
