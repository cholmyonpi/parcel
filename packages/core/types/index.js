// @flow strict-local

import type {Readable} from 'stream';
import type SourceMap from '@parcel/source-map';
import type {FileSystem} from '@parcel/fs';
import type WorkerFarm from '@parcel/workers';
import type {PackageManager} from '@parcel/package-manager';
import type {Diagnostic} from '@parcel/diagnostic';
import type {PluginLogger} from '@parcel/logger';
import type {Cache} from '@parcel/cache';

import type {AST as _AST, ConfigResult as _ConfigResult} from './unsafe';

/** Plugin-specific AST, <code>any</code> */
export type AST = _AST;
export type ConfigResult = _ConfigResult;
/** Plugin-specific config result, <code>any</code> */
export type ConfigResultWithFilePath = {|
  contents: ConfigResult,
  filePath: FilePath,
|};
/** <code>process.env</code> */
export type EnvMap = typeof process.env;

export type QueryParameters = {[key: string]: string, ...};

export type JSONValue =
  | null
  | void // ? Is this okay?
  | boolean
  | number
  | string
  | Array<JSONValue>
  | JSONObject;

/** A JSON object (as in "map") */
export type JSONObject = {[key: string]: JSONValue, ...};

export type PackageName = string;
export type FilePath = string;
export type Glob = string;
export type Semver = string;
export type SemverRange = string;
/** See Dependency */
export type DependencySpecifier = string;

/** A pipeline as specified in the config mapping to <code>T</code>  */
export type GlobMap<T> = {[Glob]: T, ...};

export type RawParcelConfigPipeline = Array<PackageName>;

export type HMROptions = {port?: number, host?: string, ...};

/** The format of .parcelrc  */
export type RawParcelConfig = {|
  extends?: PackageName | FilePath | Array<PackageName | FilePath>,
  resolvers?: RawParcelConfigPipeline,
  transformers?: {[Glob]: RawParcelConfigPipeline, ...},
  bundler?: PackageName,
  namers?: RawParcelConfigPipeline,
  runtimes?: RawParcelConfigPipeline,
  packagers?: {[Glob]: PackageName, ...},
  optimizers?: {[Glob]: RawParcelConfigPipeline, ...},
  reporters?: RawParcelConfigPipeline,
  validators?: {[Glob]: RawParcelConfigPipeline, ...},
|};

/** A .parcelrc where all package names are resolved */
export type ResolvedParcelConfigFile = {|
  ...RawParcelConfig,
  +filePath: FilePath,
  +resolveFrom?: FilePath,
|};

/** Corresponds to <code>pkg#engines</code> */
export type Engines = {
  +browsers?: string | Array<string>,
  +electron?: SemverRange,
  +node?: SemverRange,
  +parcel?: SemverRange,
  ...
};

/** Corresponds to <code>pkg#targets.*.sourceMap</code> */
export type TargetSourceMapOptions = {|
  +sourceRoot?: string,
  +inline?: boolean,
  +inlineSources?: boolean,
|};

/**
 * A parsed version of PackageTargetDescriptor
 */
export interface Target {
  /** The output filename of the entry */
  +distEntry: ?FilePath;
  /** The output folder */
  +distDir: FilePath;
  +env: Environment;
  +stableEntries: boolean;
  +name: string;
  +publicUrl: string;
  /** The location that created this Target, e.g. `package.json#main`*/
  +loc: ?SourceLocation;
}

/** In which environment the output should run (influces e.g. bundle loaders) */
export type EnvironmentContext =
  | 'browser'
  | 'web-worker'
  | 'service-worker'
  | 'node'
  | 'electron-main'
  | 'electron-renderer';

/** The JS module format for the bundle output */
export type OutputFormat = 'esmodule' | 'commonjs' | 'global';

/**
 * The format of <code>pkg#targets.*</code>
 *
 * See Environment and Target.
 */
export type PackageTargetDescriptor = {|
  +context?: EnvironmentContext,
  +engines?: Engines,
  +includeNodeModules?:
    | boolean
    | Array<PackageName>
    | {[PackageName]: boolean, ...},
  +outputFormat?: OutputFormat,
  +publicUrl?: string,
  +distDir?: FilePath,
  +sourceMap?: boolean | TargetSourceMapOptions,
  +stableEntries?: boolean,
  +isLibrary?: boolean,
  +optimize?: boolean,
  +scopeHoist?: boolean,
  +source?: FilePath | Array<FilePath>,
|};

/**
 * The target format when using the JS API.
 *
 * (Same as PackageTargetDescriptor, but <code>distDir</code> is required.)
 */
export type TargetDescriptor = {|
  ...PackageTargetDescriptor,
  +distDir: FilePath,
  +distEntry?: FilePath,
|};

/**
 * This is used when creating an Environment (see that).
 */
export type EnvironmentOptions = {|
  +context?: EnvironmentContext,
  +engines?: Engines,
  +includeNodeModules?:
    | boolean
    | Array<PackageName>
    | {[PackageName]: boolean, ...},
  +outputFormat?: OutputFormat,
  +isLibrary?: boolean,
  +shouldOptimize?: boolean,
  +shouldScopeHoist?: boolean,
  +sourceMap?: ?TargetSourceMapOptions,
|};

/**
 * A resolved browserslist, e.g.:
 * <pre><code>
 * {
 *   edge: '76',
 *   firefox: '67',
 *   chrome: '63',
 *   safari: '11.1',
 *   opera: '50',
 * }
 * </code></pre>
 */
export type VersionMap = {
  [string]: string,
  ...,
};

/**
 * Defines the environment in for the output bundle
 */
export interface Environment {
  +id: string;
  +context: EnvironmentContext;
  +engines: Engines;
  /** Whether to include all/none packages \
   *  (<code>true / false</code>), an array of package names to include, or an object \
   *  (of a package is not specified, it's included).
   */
  +includeNodeModules:
    | boolean
    | Array<PackageName>
    | {[PackageName]: boolean, ...};
  +outputFormat: OutputFormat;
  /** Whether this is a library build (e.g. less loaders) */
  +isLibrary: boolean;
  /** Whether the output should be minified. */
  +shouldOptimize: boolean;
  /** Whether scope hoisting is enabled. */
  +shouldScopeHoist: boolean;
  +sourceMap: ?TargetSourceMapOptions;

  /** Whether <code>context</code> specifies a browser context. */
  isBrowser(): boolean;
  /** Whether <code>context</code> specifies a node context. */
  isNode(): boolean;
  /** Whether <code>context</code> specifies an electron context. */
  isElectron(): boolean;
  /** Whether <code>context</code> specifies a worker context. */
  isWorker(): boolean;
  /** Whether <code>context</code> specifies an isolated context (can't access other loaded ancestor bundles). */
  isIsolated(): boolean;
  matchesEngines(minVersions: VersionMap): boolean;
}

/**
 * Format of <code>pkg#dependencies</code>, <code>pkg#devDependencies</code>, <code>pkg#peerDependencies</code>
 */
type PackageDependencies = {|
  [PackageName]: Semver,
|};

/**
 * Format of <code>package.json</code>
 */
export type PackageJSON = {
  name: PackageName,
  version: Semver,
  main?: FilePath,
  module?: FilePath,
  types?: FilePath,
  browser?: FilePath | {[FilePath]: FilePath | boolean, ...},
  source?: FilePath | Array<FilePath>,
  alias?: {[PackageName | FilePath | Glob]: PackageName | FilePath, ...},
  browserslist?: Array<string> | {[string]: Array<string>},
  engines?: Engines,
  targets?: {[string]: PackageTargetDescriptor, ...},
  dependencies?: PackageDependencies,
  devDependencies?: PackageDependencies,
  peerDependencies?: PackageDependencies,
  sideEffects?: boolean | FilePath | Array<FilePath>,
  bin?: string | {|[string]: FilePath|},
  ...
};

export type LogLevel = 'none' | 'error' | 'warn' | 'info' | 'verbose';
export type BuildMode = 'development' | 'production' | string;
export type DetailedReportOptions = {|
  assetsPerBundle?: number,
|};

export type InitialParcelOptions = {|
  +entries?: FilePath | Array<FilePath>,
  +entryRoot?: FilePath,
  +config?: DependencySpecifier,
  +defaultConfig?: DependencySpecifier,
  +env?: EnvMap,
  +targets?: ?(Array<string> | {+[string]: TargetDescriptor, ...}),

  +shouldDisableCache?: boolean,
  +cacheDir?: FilePath,
  +mode?: BuildMode,
  +hmrOptions?: ?HMROptions,
  +shouldContentHash?: boolean,
  +serveOptions?: InitialServerOptions | false,
  +shouldAutoInstall?: boolean,
  +logLevel?: LogLevel,
  +shouldProfile?: boolean,
  +shouldPatchConsole?: boolean,
  +shouldBuildLazily?: boolean,

  +inputFS?: FileSystem,
  +outputFS?: FileSystem,
  +cache?: Cache,
  +workerFarm?: WorkerFarm,
  +packageManager?: PackageManager,
  +detailedReport?: ?DetailedReportOptions,

  +defaultTargetOptions?: {|
    +shouldOptimize?: boolean,
    +shouldScopeHoist?: boolean,
    +sourceMaps?: boolean,
    +publicUrl?: string,
    +distDir?: FilePath,
    +engines?: Engines,
  |},

  +additionalReporters?: Array<{|
    packageName: DependencySpecifier,
    resolveFrom: FilePath,
  |}>,

  // throwErrors
  // global?
|};

export type InitialServerOptions = {|
  +publicUrl?: string,
  +host?: string,
  +port: number,
  +https?: HTTPSOptions | boolean,
|};

export interface PluginOptions {
  +mode: BuildMode;
  +env: EnvMap;
  +hmrOptions: ?HMROptions;
  +serveOptions: ServerOptions | false;
  +shouldBuildLazily: boolean;
  +shouldAutoInstall: boolean;
  +logLevel: LogLevel;
  +entryRoot: FilePath;
  +projectRoot: FilePath;
  +cacheDir: FilePath;
  +inputFS: FileSystem;
  +outputFS: FileSystem;
  +packageManager: PackageManager;
  +instanceId: string;
  +detailedReport: ?DetailedReportOptions;
}

export type ServerOptions = {|
  +distDir: FilePath,
  +host?: string,
  +port: number,
  +https?: HTTPSOptions | boolean,
  +publicUrl?: string,
|};

export type HTTPSOptions = {|
  +cert: FilePath,
  +key: FilePath,
|};

/**
 * Source locations are 1-based, meaning lines and columns start at 1
 */
export type SourceLocation = {|
  +filePath: string,
  /** inclusive */
  +start: {|
    +line: number,
    +column: number,
  |},
  /** exclusive */
  +end: {|
    +line: number,
    +column: number,
  |},
|};

/**
 * An object that plugins can write arbitatry data to.
 */
export type Meta = JSONObject;

/**
 * An identifier in an asset (likely imported/exported).
 */
export type Symbol = string;

/**
 * A map of export names to the corresponding asset's local variable names.
 */
export interface AssetSymbols // eslint-disable-next-line no-undef
  extends Iterable<
    [Symbol, {|local: Symbol, loc: ?SourceLocation, meta?: ?Meta|}],
  > {
  /**
   * The exports of the asset are unknown, rather than just empty.
   * This is the default state.
   */
  +isCleared: boolean;
  get(
    exportSymbol: Symbol,
  ): ?{|local: Symbol, loc: ?SourceLocation, meta?: ?Meta|};
  hasExportSymbol(exportSymbol: Symbol): boolean;
  hasLocalSymbol(local: Symbol): boolean;
  exportSymbols(): Iterable<Symbol>;
}

export interface MutableAssetSymbols extends AssetSymbols {
  /**
   * Initilizes the map, sets isCleared to false.
   */
  ensure(): void;
  set(
    exportSymbol: Symbol,
    local: Symbol,
    loc: ?SourceLocation,
    meta?: ?Meta,
  ): void;
  delete(exportSymbol: Symbol): void;
}

/**
 * isWeak means: the symbol is not used by the parent asset itself and is merely reexported
 */
export interface MutableDependencySymbols // eslint-disable-next-line no-undef
  extends Iterable<
    [
      Symbol,
      {|local: Symbol, loc: ?SourceLocation, isWeak: boolean, meta?: ?Meta|},
    ],
  > {
  /**
   * Initilizes the map, sets isCleared to false.
   */
  ensure(): void;
  /**
   * The symbols taht are imports are unknown, rather than just empty.
   * This is the default state.
   */
  +isCleared: boolean;
  get(
    exportSymbol: Symbol,
  ): ?{|local: Symbol, loc: ?SourceLocation, isWeak: boolean, meta?: ?Meta|};
  hasExportSymbol(exportSymbol: Symbol): boolean;
  hasLocalSymbol(local: Symbol): boolean;
  exportSymbols(): Iterable<Symbol>;
  set(
    exportSymbol: Symbol,
    local: Symbol,
    loc: ?SourceLocation,
    isWeak: ?boolean,
  ): void;
  delete(exportSymbol: Symbol): void;
}

export type DependencyPriority = 'sync' | 'parallel' | 'lazy';
export type SpecifierType = 'commonjs' | 'esm' | 'url' | 'custom';

/**
 * Usen when creating a Dependency, see that.
 * @section transformer
 */
export type DependencyOptions = {|
  /** The specifier used to resolve the dependency. */
  +specifier: DependencySpecifier,
  /**
   * How the specifier should be interpreted.
   *   - esm: An ES module specifier. It is parsed as a URL, but bare specifiers are treated as node_modules.
   *   - commonjs: A CommonJS specifier. It is not parsed as a URL.
   *   - url: A URL that works as in a browser. Bare specifiers are treated as relative URLs.
   *   - custom: A custom specifier. Must be handled by a custom resolver plugin.
   */
  +specifierType: SpecifierType,
  /**
   * When the dependency should be loaded.
   *   - sync: The dependency should be resolvable synchronously. The resolved asset will be placed
   *       in the same bundle as the parent, or another bundle that's already on the page.
   *   - parallel: The dependency should be placed in a separate bundle that's loaded in parallel
   *       with the current bundle.
   *   - lazy: The dependency should be placed in a separate bundle that's loaded later.
   * @default 'sync'
   */
  +priority?: DependencyPriority,
  /**
   * When the dependency is a bundle entry (priority is "parallel" or "lazy"), this controls the naming
   * of that bundle. `needsStableName` indicates that the name should be stable over time, even when the
   * content of the bundle changes. This is useful for entries that a user would manually enter the URL
   * for, as well as for things like service workers or RSS feeds, where the URL must remain consistent
   * over time.
   */
  +needsStableName?: boolean,
  /** Whether the dependency is optional. If the dependency cannot be resolved, this will not fail the build. */
  +isOptional?: boolean,
  /** The location within the source file where the dependency was found. */
  +loc?: SourceLocation,
  /** The environment of the dependency. */
  +env?: EnvironmentOptions,
  /** Plugin-specific metadata for the dependency. */
  +meta?: Meta,
  /** The pipeline defined in .parcelrc that the dependency should be processed with. */
  +pipeline?: string,
  /**
   * The file path where the dependency should be resolved from.
   * By default, this is the path of the source file where the dependency was specified.
   */
  +resolveFrom?: FilePath,
  /** The symbols within the resolved module that the source file depends on. */
  +symbols?: $ReadOnlyMap<
    Symbol,
    {|local: Symbol, loc: ?SourceLocation, isWeak: boolean|},
  >,
|};

/**
 * A Dependency denotes a connection between two assets \
 * (likely some effect from the importee is expected - be it a side effect or a value is being imported).
 *
 * @section transformer
 */
export interface Dependency {
  /** The id of the dependency. */
  +id: string;
  /** The specifier used to resolve the dependency. */
  +specifier: DependencySpecifier;
  /**
   * How the specifier should be interpreted.
   *   - esm: An ES module specifier. It is parsed as a URL, but bare specifiers are treated as node_modules.
   *   - commonjs: A CommonJS specifier. It is not parsed as a URL.
   *   - url: A URL that works as in a browser. Bare specifiers are treated as relative URLs.
   *   - custom: A custom specifier. Must be handled by a custom resolver plugin.
   */
  +specifierType: SpecifierType;
  /**
   * When the dependency should be loaded.
   *   - sync: The dependency should be resolvable synchronously. The resolved asset will be placed
   *       in the same bundle as the parent, or another bundle that's already on the page.
   *   - parallel: The dependency should be placed in a separate bundle that's loaded in parallel
   *       with the current bundle.
   *   - lazy: The dependency should be placed in a separate bundle that's loaded later.
   * @default 'sync'
   */
  +priority: DependencyPriority;
  /**
   * When the dependency is a bundle entry (priority is "parallel" or "lazy"), this controls the naming
   * of that bundle. `needsStableName` indicates that the name should be stable over time, even when the
   * content of the bundle changes. This is useful for entries that a user would manually enter the URL
   * for, as well as for things like service workers or RSS feeds, where the URL must remain consistent
   * over time.
   */
  +needsStableName: boolean;
  /** Whether the dependency is optional. If the dependency cannot be resolved, this will not fail the build. */
  +isOptional: boolean;
  /** Whether the dependency is an entry. */
  +isEntry: boolean;
  /** The location within the source file where the dependency was found. */
  +loc: ?SourceLocation;
  /** The environment of the dependency. */
  +env: Environment;
  /** Plugin-specific metadata for the dependency. */
  +meta: Meta;
  /** If this is an entry, this is the target that is associated with that entry. */
  +target: ?Target;
  /** The id of the asset with this dependency. */
  +sourceAssetId: ?string;
  /** The file path of the asset with this dependency. */
  +sourcePath: ?FilePath;
  /** The type of the asset that referenced this dependency. */
  +sourceAssetType: ?string;
  /**
   * The file path where the dependency should be resolved from.
   * By default, this is the path of the source file where the dependency was specified.
   */
  +resolveFrom: ?FilePath;
  /** The pipeline defined in .parcelrc that the dependency should be processed with. */
  +pipeline: ?string;

  // TODO make immutable
  /** The symbols within the resolved module that the source file depends on. */
  +symbols: MutableDependencySymbols;
}

export type File = {|
  +filePath: FilePath,
  +hash?: string,
|};

/**
 * @section transformer
 */
export type ASTGenerator = {|
  type: string,
  version: Semver,
|};

export type BundleBehavior = 'inline' | 'isolated';

/**
 * An asset represents a file or part of a file. It may represent any data type, including source code,
 * binary data, etc. Assets may exist in the file system or may be virtual.
 *
 * @section transformer
 */
export interface BaseAsset {
  /** The id of the asset. */
  +id: string;
  /** The file system where the source is located. */
  +fs: FileSystem;
  /** The file path of the asset. */
  +filePath: FilePath;
  /**
   * The asset's type. This initially corresponds to the source file extension,
   * but it may be changed during transformation.
   */
  +type: string;
  /** The transformer options for the asset from the dependency query string. */
  +query: QueryParameters;
  /** The environment of the asset. */
  +env: Environment;
  /**
   * Whether this asset is part of the project, and not an external dependency (e.g. in node_modules).
   * This indicates that transformation using the project's configuration should be applied.
   */
  +isSource: boolean;
  /** Plugin-specific metadata for the asset. */
  +meta: Meta;
  /**
   * Controls which bundle the asset is placed into.
   *   - inline: The asset will be placed into a new inline bundle. Inline bundles are not written
   *       to a separate file, but embedded into the parent bundle.
   *   - isolated: The asset will be placed into a separate bundle.
   */
  +bundleBehavior: ?BundleBehavior;
  /**
   * If the asset is used as a bundle entry, this controls whether that bundle can be split
   * into multiple, or whether all of the dependencies must be placed in a single bundle.
   */
  +isBundleSplittable: boolean;
  /**
   * Whether this asset can be omitted if none of its exports are being used.
   * This is initially set by the resolver, but can be overridden by transformers.
   */
  +sideEffects: boolean;
  /**
   * When a transformer returns multiple assets, it can give them unique keys to identify them.
   * This can be used to find assets during packaging, or to create dependencies between multiple
   * assets returned by a transformer by using the unique key as the dependency specifier.
   */
  +uniqueKey: ?string;
  /** The type of the AST. */
  +astGenerator: ?ASTGenerator;
  /** The pipeline defined in .parcelrc that the asset should be processed with. */
  +pipeline: ?string;
  /** The symbols that the asset exports. */
  +symbols: AssetSymbols;
  /** Returns the current AST. */
  getAST(): Promise<?AST>;
  /** Returns the asset contents as a string. */
  getCode(): Promise<string>;
  /** Returns the asset contents as a buffer. */
  getBuffer(): Promise<Buffer>;
  /** Returns the asset contents as a stream. */
  getStream(): Readable;
  /** Returns the source map for the asset, if available. */
  getMap(): Promise<?SourceMap>;
  /** Returns a buffer representation of the source map, if available. */
  getMapBuffer(): Promise<?Buffer>;
  /** Returns a list of dependencies for the asset. */
  getDependencies(): $ReadOnlyArray<Dependency>;
}

/**
 * A mutable Asset, available during transformation.
 * @section transformer
 */
export interface MutableAsset extends BaseAsset {
  /**
   * The asset's type. This initially corresponds to the source file extension,
   * but it may be changed during transformation.
   */
  type: string;
  /**
   * Controls which bundle the asset is placed into.
   *   - inline: The asset will be placed into a new inline bundle. Inline bundles are not written
   *       to a separate file, but embedded into the parent bundle.
   *   - isolated: The asset will be placed into a separate bundle.
   */
  bundleBehavior: ?BundleBehavior;
  /**
   * If the asset is used as a bundle entry, this controls whether that bundle can be split
   * into multiple, or whether all of the dependencies must be placed in a single bundle.
   * @default true
   */
  isBundleSplittable: boolean;
  /**
   * Whether this asset can be omitted if none of its exports are being used.
   * This is initially set by the resolver, but can be overridden by transformers.
   */
  sideEffects: boolean;
  /** The symbols that the asset exports. */
  +symbols: MutableAssetSymbols;

  /** Adds a dependency to the asset. */
  addDependency(DependencyOptions): string;
  /**
   * Adds a url dependency to the asset.
   * This is a shortcut for addDependency that sets the specifierType to 'url' and priority to 'lazy'.
   */
  addURLDependency(url: string, opts: $Shape<DependencyOptions>): string;
  /** Invalidates the transformation when the given file is modified or deleted. */
  invalidateOnFileChange(FilePath): void;
  /** Invalidates the transformation when matched files are created. */
  invalidateOnFileCreate(FileCreateInvalidation): void;
  /** Invalidates the transformation when the given environment variable changes. */
  invalidateOnEnvChange(string): void;
  /** Sets the asset contents as a string. */
  setCode(string): void;
  /** Sets the asset contents as a buffer. */
  setBuffer(Buffer): void;
  /** Sets the asset contents as a stream. */
  setStream(Readable): void;
  /** Returns whether the AST has been modified. */
  setAST(AST): void;
  /** Sets the asset's AST. */
  isASTDirty(): boolean;
  /** Sets the asset's source map. */
  setMap(?SourceMap): void;
  setEnvironment(opts: EnvironmentOptions): void;
}

/**
 * An immutable Asset, available after transformation.
 * @section transformer
 */
export interface Asset extends BaseAsset {
  /** Statistics about the asset. */
  +stats: Stats;
}

export type DevDepOptions = {|
  specifier: DependencySpecifier,
  resolveFrom: FilePath,
  range?: ?SemverRange,
  /**
   * Whether to also invalidate the parcel plugin that loaded this dev dependency
   * when it changes. This is useful if the parcel plugin or another parent dependency
   * has its own cache for this dev dependency other than Node's require cache.
   */
  invalidateParcelPlugin?: boolean,
|};

/**
 * @section transformer
 */
export interface Config {
  +isSource: boolean;
  +searchPath: FilePath;
  +result: ConfigResult;
  +env: Environment;

  setResult(result: ConfigResult): void; // TODO: fix
  setResultHash(resultHash: string): void;
  invalidateOnFileChange(filePath: FilePath): void;
  invalidateOnFileCreate(invalidation: FileCreateInvalidation): void;
  addDevDependency(devDep: DevDepOptions): void;
  getConfigFrom(
    searchPath: FilePath,
    filePaths: Array<FilePath>,
    options: ?{|
      packageKey?: string,
      parse?: boolean,
      exclude?: boolean,
    |},
  ): Promise<ConfigResultWithFilePath | null>;
  getConfig(
    filePaths: Array<FilePath>,
    options: ?{|
      packageKey?: string,
      parse?: boolean,
      exclude?: boolean,
    |},
  ): Promise<ConfigResultWithFilePath | null>;
  getPackage(): Promise<PackageJSON | null>;
  shouldInvalidateOnStartup(): void;
}

export type Stats = {|
  time: number,
  size: number,
|};

/**
 * @section transformer
 */
export type GenerateOutput = {|
  +content: Blob,
  +map?: ?SourceMap,
|};

export type Blob = string | Buffer | Readable;

/**
 * Transformers can return multiple result objects to create new assets.
 * For example, a file may contain multiple parts of different types,
 * which should be processed by their respective transformation pipelines.
 *
 * @section transformer
 */
export type TransformerResult = {|
  /** The asset's type. */
  +type: string,
  /** The content of the asset. Either content or an AST is required. */
  +content?: ?Blob,
  /** The asset's AST. Either content or an AST is required. */
  +ast?: ?AST,
  /** The source map for the asset. */
  +map?: ?SourceMap,
  /** The dependencies of the asset. */
  +dependencies?: $ReadOnlyArray<DependencyOptions>,
  /** The environment of the asset. The options are merged with the input asset's environment. */
  +env?: EnvironmentOptions,
  /**
   * Controls which bundle the asset is placed into.
   *   - inline: The asset will be placed into a new inline bundle. Inline bundles are not written
   *       to a separate file, but embedded into the parent bundle.
   *   - isolated: The asset will be placed into a separate bundle.
   */
  +bundleBehavior?: ?BundleBehavior,
  /**
   * If the asset is used as a bundle entry, this controls whether that bundle can be split
   * into multiple, or whether all of the dependencies must be placed in a single bundle.
   */
  +isBundleSplittable?: boolean,
  /** Plugin-specific metadata for the asset. */
  +meta?: Meta,
  /** The pipeline defined in .parcelrc that the asset should be processed with. */
  +pipeline?: ?string,
  /**
   * Whether this asset can be omitted if none of its exports are being used.
   * This is initially set by the resolver, but can be overridden by transformers.
   */
  +sideEffects?: boolean,
  /** The symbols that the asset exports. */
  +symbols?: $ReadOnlyMap<Symbol, {|local: Symbol, loc: ?SourceLocation|}>,
  /**
   * When a transformer returns multiple assets, it can give them unique keys to identify them.
   * This can be used to find assets during packaging, or to create dependencies between multiple
   * assets returned by a transformer by using the unique key as the dependency specifier.
   */
  +uniqueKey?: ?string,
|};

export type Async<T> = T | Promise<T>;

/**
 * @section transformer
 */
export type ResolveFn = (from: FilePath, to: string) => Promise<FilePath>;

/**
 * @section validator
 * @experimental
 */
type ResolveConfigFn = (configNames: Array<FilePath>) => Promise<?FilePath>;

/**
 * @section validator
 * @experimental
 */
type ResolveConfigWithPathFn = (
  configNames: Array<FilePath>,
  assetFilePath: string,
) => Promise<?FilePath>;

/**
 * @section validator
 * @experimental
 */
export type ValidateResult = {|
  warnings: Array<Diagnostic>,
  errors: Array<Diagnostic>,
|};

/**
 * @section validator
 * @experimental
 */
export type DedicatedThreadValidator = {|
  validateAll: ({|
    assets: Asset[],
    resolveConfigWithPath: ResolveConfigWithPathFn,
    options: PluginOptions,
    logger: PluginLogger,
  |}) => Async<Array<?ValidateResult>>,
|};

/**
 * @section validator
 * @experimental
 */
export type MultiThreadValidator = {|
  validate: ({|
    asset: Asset,
    config: ConfigResult | void,
    options: PluginOptions,
    logger: PluginLogger,
  |}) => Async<ValidateResult | void>,
  getConfig?: ({|
    asset: Asset,
    resolveConfig: ResolveConfigFn,
    options: PluginOptions,
    logger: PluginLogger,
  |}) => Async<ConfigResult | void>,
|};

/**
 * @section validator
 */
export type Validator = DedicatedThreadValidator | MultiThreadValidator;

/**
 * The methods for a transformer plugin.
 * @section transformer
 */
export type Transformer = {|
  loadConfig?: ({|
    config: Config,
    options: PluginOptions,
    logger: PluginLogger,
  |}) => Async<void>,
  /** Whether an AST from a previous transformer can be reused (to prevent double-parsing) */
  canReuseAST?: ({|
    ast: AST,
    options: PluginOptions,
    logger: PluginLogger,
  |}) => boolean,
  /** Parse the contents into an ast */
  parse?: ({|
    asset: MutableAsset,
    config: ?ConfigResult,
    resolve: ResolveFn,
    options: PluginOptions,
    logger: PluginLogger,
  |}) => Async<?AST>,
  /** Transform the asset and/or add new assets */
  transform({|
    asset: MutableAsset,
    config: ?ConfigResult,
    resolve: ResolveFn,
    options: PluginOptions,
    logger: PluginLogger,
  |}): Async<Array<TransformerResult | MutableAsset>>,
  /** Stringify the AST */
  generate?: ({|
    asset: Asset,
    ast: AST,
    options: PluginOptions,
    logger: PluginLogger,
  |}) => Async<GenerateOutput>,
|};

/**
 * Used to control a traversal
 * @section bundler
 */
export interface TraversalActions {
  /** Skip the current node's children and continue the traversal if there are other nodes in the queue. */
  skipChildren(): void;
  /** Stop the traversal */
  stop(): void;
}

/**
 * Essentially GraphTraversalCallback, but allows adding specific node enter and exit callbacks.
 * @section bundler
 */
export type GraphVisitor<TNode, TContext> =
  | GraphTraversalCallback<TNode, TContext>
  | {|
      enter?: GraphTraversalCallback<TNode, TContext>,
      exit?: GraphTraversalCallback<TNode, TContext>,
    |};

/**
 * A generic callback for graph traversals
 * @param context The parent node's return value is passed as a parameter to the children's callback. \
 * This can be used to forward information from the parent to children in a DFS (unlike a global variable).
 * @section bundler
 */
export type GraphTraversalCallback<TNode, TContext> = (
  node: TNode,
  context: ?TContext,
  actions: TraversalActions,
) => ?TContext;

/**
 * @section bundler
 */
export type BundleTraversable =
  | {|+type: 'asset', value: Asset|}
  | {|+type: 'dependency', value: Dependency|};

/**
 * @section bundler
 */
export type BundleGraphTraversable =
  | {|+type: 'asset', value: Asset|}
  | {|+type: 'dependency', value: Dependency|};

/**
 * Options for MutableBundleGraph's <code>createBundle</code>.
 *
 * If an <code>entryAsset</code> is provided, <code>uniqueKey</code> (for the bundle id),
 * <code>type</code>, and <code>env</code> will be inferred from the <code>entryAsset</code>.
 *
 * If an <code>entryAsset</code> is not provided, <code>uniqueKey</code> (for the bundle id),
 * <code>type</code>, and <code>env</code> must be provided.
 *
 * isSplittable defaults to <code>entryAsset.isSplittable</code> or <code>false</code>
 * @section bundler
 */
export type CreateBundleOpts =
  // If an entryAsset is provided, a bundle id, type, and environment will be
  // inferred from the entryAsset.
  | {|
      +uniqueKey?: string,
      +entryAsset: Asset,
      +target: Target,
      +isEntry?: ?boolean,
      +isInline?: ?boolean,
      +isSplittable?: ?boolean,
      +type?: ?string,
      +env?: ?Environment,
      +pipeline?: ?string,
    |}
  // If an entryAsset is not provided, a bundle id, type, and environment must
  // be provided.
  | {|
      +uniqueKey: string,
      +entryAsset?: Asset,
      +target: Target,
      +isEntry?: ?boolean,
      +isInline?: ?boolean,
      +isSplittable?: ?boolean,
      +type: string,
      +env: Environment,
      +pipeline?: ?string,
    |};

/**
 * Specifies a symbol in an asset
 * @section packager
 */
export type SymbolResolution = {|
  /** The Asset which exports the symbol. */
  +asset: Asset,
  /** under which name the symbol is exported */
  +exportSymbol: Symbol | string,
  /** The identifier under which the symbol can be referenced. */
  +symbol: void | null | false | Symbol,
  /** The location of the specifier that lead to this result. */
  +loc: ?SourceLocation,
|};

/**
 * @section packager
 */
export type ExportSymbolResolution = {|
  ...SymbolResolution,
  +exportAs: Symbol | string,
|};

/**
 * A Bundle (a collection of assets)
 *
 * @section bundler
 */
export interface Bundle {
  +id: string;
  /** Whether this value is inside <code>filePath</code> it will be replace with the real hash at the end. */
  +hashReference: string;
  +type: string;
  +env: Environment;
  /** Whether this is an entry (e.g. should not be hashed). */
  +isEntry: ?boolean;
  /** Whether this bundle should be inlined into the parent bundle(s), */
  +isInline: ?boolean;
  +isSplittable: ?boolean;
  +target: Target;
<<<<<<< HEAD
  +name: ?string;
  +displayName: ?string;
  +stats: Stats;
  +pipeline: ?string;
=======
>>>>>>> 9c2a96fc
  /** Assets that run when the bundle is loaded (e.g. runtimes could be added). VERIFY */
  getEntryAssets(): Array<Asset>;
  /** The actual entry (which won't be a runtime). */
  getMainEntry(): ?Asset;
  hasAsset(Asset): boolean;
  hasDependency(Dependency): boolean;
  /** Traverses the assets in the bundle. */
  traverseAssets<TContext>(visit: GraphVisitor<Asset, TContext>): ?TContext;
  /** Traverses assets and dependencies (see BundleTraversable). */
  traverse<TContext>(
    visit: GraphVisitor<BundleTraversable, TContext>,
  ): ?TContext;
}

/**
 * A Bundle that got named by a Namer
 * @section bundler
 */
export interface NamedBundle extends Bundle {
  +publicId: string;
  +name: string;
  +displayName: string;
}

export interface PackagedBundle extends NamedBundle {
  +filePath: FilePath;
  +stats: Stats;
}

/**
 * A collection of sibling bundles (which are stored in the BundleGraph) that should be loaded together (in order).
 * @section bundler
 */
export type BundleGroup = {|
  +target: Target,
  +entryAssetId: string,
|};

/**
 * A BundleGraph in the Bundler that can be modified
 * @section bundler
 */
export interface MutableBundleGraph extends BundleGraph<Bundle> {
  /** Add asset and all child nodes to the bundle. */
  addAssetGraphToBundle(
    Asset,
    Bundle,
    shouldSkipDependency?: (Dependency) => boolean,
  ): void;
  addEntryToBundle(
    Asset,
    Bundle,
    shouldSkipDependency?: (Dependency) => boolean,
  ): void;
  addBundleToBundleGroup(Bundle, BundleGroup): void;
  createAssetReference(Dependency, Asset, Bundle): void;
  createBundleReference(Bundle, Bundle): void;
  createBundle(CreateBundleOpts): Bundle;
  /** Turns an edge (Dependency -> Asset-s) into (Dependency -> BundleGroup -> Asset-s) */
  createBundleGroup(Dependency, Target): BundleGroup;
  getDependencyAssets(Dependency): Array<Asset>;
  getParentBundlesOfBundleGroup(BundleGroup): Array<Bundle>;
  getTotalSize(Asset): number;
  /** Remove all "contains" edges from the bundle to the nodes in the asset's subgraph. */
  removeAssetGraphFromBundle(Asset, Bundle): void;
  removeBundleGroup(bundleGroup: BundleGroup): void;
  /** Turns a dependency to a different bundle into a dependency to an asset inside <code>bundle</code>. */
  internalizeAsyncDependency(bundle: Bundle, dependency: Dependency): void;
}

/**
 * A Graph that contains Bundle-s, Asset-s, Dependency-s, BundleGroup-s
 * @section bundler
 */
export interface BundleGraph<TBundle: Bundle> {
  getAssetById(id: string): Asset;
  getAssetPublicId(asset: Asset): string;
  getBundles(): Array<TBundle>;
  getBundleGroupsContainingBundle(bundle: Bundle): Array<BundleGroup>;
  getBundlesInBundleGroup(bundleGroup: BundleGroup): Array<TBundle>;
  /** Child bundles are Bundles that might be loaded by an asset in the bundle */
  getChildBundles(bundle: Bundle): Array<TBundle>;
  getParentBundles(bundle: Bundle): Array<TBundle>;
  /** Bundles that are referenced (by filename) */
  getReferencedBundles(
    bundle: Bundle,
    opts?: {|recursive: boolean|},
  ): Array<TBundle>;
  /** Get the dependencies that the asset requires */
  getDependencies(asset: Asset): Array<Dependency>;
  /** Get the dependencies that require the asset */
  getIncomingDependencies(asset: Asset): Array<Dependency>;
  /** Get the asset that created the dependency. */
  getAssetWithDependency(dep: Dependency): ?Asset;
  isEntryBundleGroup(bundleGroup: BundleGroup): boolean;
  /**
   * Returns undefined if the specified dependency was excluded or wasn't async \
   * and otherwise the BundleGroup or Asset that the dependency resolves to.
   */
  resolveAsyncDependency(
    dependency: Dependency,
    bundle: ?Bundle,
  ): ?(
    | {|type: 'bundle_group', value: BundleGroup|}
    | {|type: 'asset', value: Asset|}
  );
  /** If a dependency was excluded since it's unused based on symbol data. */
  isDependencySkipped(dependency: Dependency): boolean;
  /** Find out which asset the dependency resolved to. */
  getDependencyResolution(dependency: Dependency, bundle: ?Bundle): ?Asset;
  getReferencedBundle(dependency: Dependency, bundle: Bundle): ?TBundle;
  findBundlesWithAsset(Asset): Array<TBundle>;
  findBundlesWithDependency(Dependency): Array<TBundle>;
  /** Whether the asset is already included in a compatible (regarding EnvironmentContext) parent bundle. */
  isAssetReachableFromBundle(asset: Asset, bundle: Bundle): boolean;
  findReachableBundleWithAsset(bundle: Bundle, asset: Asset): ?TBundle;
  isAssetReferencedByDependant(bundle: Bundle, asset: Asset): boolean;
  hasParentBundleOfType(bundle: Bundle, type: string): boolean;
  /**
   * Resolve the export `symbol` of `asset` to the source,
   * stopping at the first asset after leaving `bundle`.
   * `symbol === null`: bailout (== caller should do `asset.exports[exportsSymbol]`)
   * `symbol === undefined`: symbol not found
   * `symbol === false`: skipped
   *
   * <code>asset</code> exports <code>symbol</code>, try to find the asset where the \
   * corresponding variable lives (resolves re-exports). Stop resolving transitively once \
   * <code>boundary</code> was left (<code>bundle.hasAsset(asset) === false</code>), then <code>result.symbol</code> is undefined.
   */
  resolveSymbol(
    asset: Asset,
    symbol: Symbol,
    boundary: ?Bundle,
  ): SymbolResolution;
  /** Gets the symbols that are (transivitely) exported by the asset */
  getExportedSymbols(
    asset: Asset,
    boundary: ?Bundle,
  ): Array<ExportSymbolResolution>;
  traverse<TContext>(GraphVisitor<BundleGraphTraversable, TContext>): ?TContext;
  traverseBundles<TContext>(
    visit: GraphVisitor<TBundle, TContext>,
    startBundle: ?Bundle,
  ): ?TContext;
  getUsedSymbols(Asset | Dependency): $ReadOnlySet<Symbol>;
}

/**
 * @section bundler
 */
export type BundleResult = {|
  +contents: Blob,
  +ast?: AST,
  +map?: ?SourceMap,
  +type?: string,
|};

export type GlobInvalidation = {|
  glob: Glob,
|};

export type FileInvalidation = {|
  filePath: FilePath,
|};

export type FileAboveInvalidation = {|
  fileName: string,
  aboveFilePath: FilePath,
|};

export type FileCreateInvalidation =
  | FileInvalidation
  | GlobInvalidation
  | FileAboveInvalidation;

/**
 * @section resolver
 */
export type ResolveResult = {|
  +filePath?: FilePath,
  +pipeline?: ?string,
  +isExcluded?: boolean,
  +priority?: DependencyPriority,
  /** Corresponds to BaseAsset's <code>sideEffects</code>. */
  +sideEffects?: boolean,
  /** A resolver might want to resolve to a dummy, in this case <code>filePath</code> is rather "resolve from". */
  +code?: string,
  /** Whether this dependency can be deferred by Parcel itself (true by default). */
  +canDefer?: boolean,
  /** A resolver might return diagnostics to also run subsequent resolvers while still providing a reason why it failed. */
  +diagnostics?: Diagnostic | Array<Diagnostic>,
  /** Is spread (shallowly merged) onto the request's dependency.meta */
  +meta?: JSONObject,
  +invalidateOnFileCreate?: Array<FileCreateInvalidation>,
  +invalidateOnFileChange?: Array<FilePath>,
|};

export type ConfigOutput = {|
  config: ConfigResult,
  files: Array<File>,
|};

/**
 * Turns an asset graph into a BundleGraph.
 *
 * bundle and optimize run in series and are functionally identitical.
 * @section bundler
 */
export type Bundler = {|
  loadConfig?: ({|
    config: Config,
    options: PluginOptions,
    logger: PluginLogger,
  |}) => Async<void>,
  bundle({|
    bundleGraph: MutableBundleGraph,
    config: ?ConfigResult,
    options: PluginOptions,
    logger: PluginLogger,
  |}): Async<void>,
  optimize({|
    bundleGraph: MutableBundleGraph,
    config: ?ConfigResult,
    options: PluginOptions,
    logger: PluginLogger,
  |}): Async<void>,
|};

/**
 * @section namer
 */
export type Namer = {|
  loadConfig?: ({|
    config: Config,
    options: PluginOptions,
    logger: PluginLogger,
  |}) => Async<void>,
  /** Return a filename/-path for <code>bundle</code> or nullish to leave it to the next namer plugin. */
  name({|
    bundle: Bundle,
    bundleGraph: BundleGraph<Bundle>,
    config: ?ConfigResult,
    options: PluginOptions,
    logger: PluginLogger,
  |}): Async<?FilePath>,
|};

/**
 * A "synthetic" asset that will be inserted into the bundle graph.
 * @section runtime
 */
export type RuntimeAsset = {|
  +filePath: FilePath,
  +code: string,
  +dependency?: Dependency,
  +isEntry?: boolean,
|};

/**
 * @section runtime
 */
export type Runtime = {|
  loadConfig?: ({|
    config: Config,
    options: PluginOptions,
    logger: PluginLogger,
  |}) => Async<void>,
  apply({|
    bundle: NamedBundle,
    bundleGraph: BundleGraph<NamedBundle>,
    config: ?ConfigResult,
    options: PluginOptions,
    logger: PluginLogger,
  |}): Async<void | RuntimeAsset | Array<RuntimeAsset>>,
|};

/**
 * @section packager
 */
export type Packager = {|
  loadConfig?: ({|
    config: Config,
    options: PluginOptions,
    logger: PluginLogger,
  |}) => Async<void>,
  package({|
    bundle: NamedBundle,
    bundleGraph: BundleGraph<NamedBundle>,
    options: PluginOptions,
    logger: PluginLogger,
    config: ?ConfigResult,
    getInlineBundleContents: (
      Bundle,
      BundleGraph<NamedBundle>,
    ) => Async<{|contents: Blob|}>,
    getSourceMapReference: (map: ?SourceMap) => Async<?string>,
  |}): Async<BundleResult>,
|};

/**
 * @section optimizer
 */
export type Optimizer = {|
  loadConfig?: ({|
    config: Config,
    options: PluginOptions,
    logger: PluginLogger,
  |}) => Async<void>,
  optimize({|
    bundle: NamedBundle,
    bundleGraph: BundleGraph<NamedBundle>,
    contents: Blob,
    map: ?SourceMap,
    options: PluginOptions,
    logger: PluginLogger,
    config: ?ConfigResult,
    getSourceMapReference: (map: ?SourceMap) => Async<?string>,
  |}): Async<BundleResult>,
|};

/**
 * @section resolver
 */
export type Resolver = {|
  resolve({|
    dependency: Dependency,
    options: PluginOptions,
    logger: PluginLogger,
    filePath: FilePath,
    pipeline: ?string,
  |}): Async<?ResolveResult>,
|};

/**
 * @section reporter
 */
export type ProgressLogEvent = {|
  +type: 'log',
  +level: 'progress',
  +phase?: string,
  +message: string,
|};

/**
 * A log event with a rich diagnostic
 * @section reporter
 */
export type DiagnosticLogEvent = {|
  +type: 'log',
  +level: 'error' | 'warn' | 'info' | 'verbose',
  +diagnostics: Array<Diagnostic>,
|};

/**
 * @section reporter
 */
export type TextLogEvent = {|
  +type: 'log',
  +level: 'success',
  +message: string,
|};

/**
 * @section reporter
 */
export type LogEvent = ProgressLogEvent | DiagnosticLogEvent | TextLogEvent;

/**
 * The build just started.
 * @section reporter
 */
export type BuildStartEvent = {|
  +type: 'buildStart',
|};

/**
 * The build just started in watch mode.
 * @section reporter
 */
export type WatchStartEvent = {|
  +type: 'watchStart',
|};

/**
 * The build just ended in watch mode.
 * @section reporter
 */
export type WatchEndEvent = {|
  +type: 'watchEnd',
|};

/**
 * A new Dependency is being resolved.
 * @section reporter
 */
export type ResolvingProgressEvent = {|
  +type: 'buildProgress',
  +phase: 'resolving',
  +dependency: Dependency,
|};

/**
 * A new Asset is being transformed.
 * @section reporter
 */
export type TransformingProgressEvent = {|
  +type: 'buildProgress',
  +phase: 'transforming',
  +filePath: FilePath,
|};

/**
 * The BundleGraph is generated.
 * @section reporter
 */
export type BundlingProgressEvent = {|
  +type: 'buildProgress',
  +phase: 'bundling',
|};

/**
 * A new Bundle is being packaged.
 * @section reporter
 */
export type PackagingProgressEvent = {|
  +type: 'buildProgress',
  +phase: 'packaging',
  +bundle: NamedBundle,
|};

/**
 * A new Bundle is being optimized.
 * @section reporter
 */
export type OptimizingProgressEvent = {|
  +type: 'buildProgress',
  +phase: 'optimizing',
  +bundle: NamedBundle,
|};

/**
 * @section reporter
 */
export type BuildProgressEvent =
  | ResolvingProgressEvent
  | TransformingProgressEvent
  | BundlingProgressEvent
  | PackagingProgressEvent
  | OptimizingProgressEvent;

/**
 * The build was successful.
 * @section reporter
 */
export type BuildSuccessEvent = {|
  +type: 'buildSuccess',
  +bundleGraph: BundleGraph<PackagedBundle>,
  +buildTime: number,
  +changedAssets: Map<string, Asset>,
  +requestBundle: (bundle: NamedBundle) => Promise<BuildSuccessEvent>,
|};

/**
 * The build failed.
 * @section reporter
 */
export type BuildFailureEvent = {|
  +type: 'buildFailure',
  +diagnostics: Array<Diagnostic>,
|};

/**
 * @section reporter
 */
export type BuildEvent = BuildFailureEvent | BuildSuccessEvent;

/**
 * A new file is being validated.
 * @section reporter
 */
export type ValidationEvent = {|
  +type: 'validation',
  +filePath: FilePath,
|};

/**
 * @section reporter
 */
export type ReporterEvent =
  | LogEvent
  | BuildStartEvent
  | BuildProgressEvent
  | BuildSuccessEvent
  | BuildFailureEvent
  | WatchStartEvent
  | WatchEndEvent
  | ValidationEvent;

/**
 * @section reporter
 */
export type Reporter = {|
  report({|
    event: ReporterEvent,
    options: PluginOptions,
    logger: PluginLogger,
  |}): Async<void>,
|};

export interface ErrorWithCode extends Error {
  +code?: string;
}

export interface IDisposable {
  dispose(): mixed;
}

export interface AsyncSubscription {
  unsubscribe(): Promise<mixed>;
}<|MERGE_RESOLUTION|>--- conflicted
+++ resolved
@@ -1068,13 +1068,6 @@
   +isInline: ?boolean;
   +isSplittable: ?boolean;
   +target: Target;
-<<<<<<< HEAD
-  +name: ?string;
-  +displayName: ?string;
-  +stats: Stats;
-  +pipeline: ?string;
-=======
->>>>>>> 9c2a96fc
   /** Assets that run when the bundle is loaded (e.g. runtimes could be added). VERIFY */
   getEntryAssets(): Array<Asset>;
   /** The actual entry (which won't be a runtime). */
