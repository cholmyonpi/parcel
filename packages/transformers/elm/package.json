--- conflicted
+++ resolved
@@ -1,10 +1,6 @@
 {
   "name": "@parcel/transformer-elm",
-<<<<<<< HEAD
   "version": "2.0.37",
-=======
-  "version": "2.7.0",
->>>>>>> 9e5d0558
   "license": "MIT",
   "publishConfig": {
     "access": "public"
@@ -21,19 +17,11 @@
   "source": "src/ElmTransformer.js",
   "engines": {
     "node": ">= 12.0.0",
-<<<<<<< HEAD
     "parcel": "^2.0.24"
   },
   "dependencies": {
     "@parcel/diagnostic": "2.0.37",
     "@parcel/plugin": "2.0.37",
-=======
-    "parcel": "^2.7.0"
-  },
-  "dependencies": {
-    "@parcel/diagnostic": "2.7.0",
-    "@parcel/plugin": "2.7.0",
->>>>>>> 9e5d0558
     "command-exists": "^1.2.8",
     "cross-spawn": "^7.0.3",
     "elm-hot": "^1.1.5",
