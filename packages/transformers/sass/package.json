{
  "name": "@parcel/transformer-sass",
  "version": "2.0.0-frontbucket.36",
  "license": "MIT",
  "publishConfig": {
    "access": "public"
  },
  "funding": {
    "type": "opencollective",
    "url": "https://opencollective.com/parcel"
  },
  "repository": {
    "type": "git",
    "url": "https://github.com/parcel-bundler/parcel.git"
  },
  "main": "lib/SassTransformer.js",
  "source": "src/SassTransformer.js",
  "engines": {
    "node": ">= 12.0.0",
    "parcel": "^2.0.0-alpha.1.1"
  },
  "dependencies": {
<<<<<<< HEAD
    "@parcel/fs": "^2.0.0-frontbucket.31",
    "@parcel/plugin": "^2.0.0-frontbucket.33",
    "@parcel/source-map": "2.0.0-alpha.4.18",
    "@parcel/utils": "^2.0.0-frontbucket.29"
=======
    "@parcel/fs": "2.0.0-beta.1",
    "@parcel/plugin": "2.0.0-beta.1",
    "@parcel/source-map": "2.0.0-alpha.4.19",
    "@parcel/utils": "2.0.0-beta.1"
>>>>>>> 6551001c
  },
  "devDependencies": {
    "sass": "^1.22.9"
  },
  "peerDependencies": {
    "@parcel/core": "^2.0.0-alpha.3.1"
  }
}<|MERGE_RESOLUTION|>--- conflicted
+++ resolved
@@ -20,17 +20,10 @@
     "parcel": "^2.0.0-alpha.1.1"
   },
   "dependencies": {
-<<<<<<< HEAD
     "@parcel/fs": "^2.0.0-frontbucket.31",
     "@parcel/plugin": "^2.0.0-frontbucket.33",
-    "@parcel/source-map": "2.0.0-alpha.4.18",
+    "@parcel/source-map": "2.0.0-alpha.4.19",
     "@parcel/utils": "^2.0.0-frontbucket.29"
-=======
-    "@parcel/fs": "2.0.0-beta.1",
-    "@parcel/plugin": "2.0.0-beta.1",
-    "@parcel/source-map": "2.0.0-alpha.4.19",
-    "@parcel/utils": "2.0.0-beta.1"
->>>>>>> 6551001c
   },
   "devDependencies": {
     "sass": "^1.22.9"
