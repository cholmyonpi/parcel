--- conflicted
+++ resolved
@@ -1,10 +1,6 @@
 {
   "name": "@parcel/transformer-image",
-<<<<<<< HEAD
   "version": "2.0.37",
-=======
-  "version": "2.7.0",
->>>>>>> 9e5d0558
   "license": "MIT",
   "publishConfig": {
     "access": "public"
@@ -17,30 +13,18 @@
   "source": "src/ImageTransformer.js",
   "engines": {
     "node": ">= 12.0.0",
-<<<<<<< HEAD
     "parcel": "^2.0.24"
   },
   "dependencies": {
     "@parcel/plugin": "2.0.37",
+    "@parcel/utils": "2.0.37",
     "@parcel/workers": "2.0.37",
-=======
-    "parcel": "^2.7.0"
-  },
-  "dependencies": {
-    "@parcel/plugin": "2.7.0",
-    "@parcel/utils": "2.7.0",
-    "@parcel/workers": "2.7.0",
->>>>>>> 9e5d0558
     "nullthrows": "^1.1.1"
   },
   "devDependencies": {
     "sharp": "^0.29.1"
   },
   "peerDependencies": {
-<<<<<<< HEAD
     "@parcel/core": "^2.0.24"
-=======
-    "@parcel/core": "^2.7.0"
->>>>>>> 9e5d0558
   }
 }