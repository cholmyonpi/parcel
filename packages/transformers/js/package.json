--- conflicted
+++ resolved
@@ -1,10 +1,6 @@
 {
   "name": "@parcel/transformer-js",
-<<<<<<< HEAD
   "version": "2.0.0-frontbucket.77",
-=======
-  "version": "2.0.0-beta.3.1",
->>>>>>> 11c576f4
   "license": "MIT",
   "publishConfig": {
     "access": "public"
@@ -32,28 +28,13 @@
     "src"
   ],
   "dependencies": {
-<<<<<<< HEAD
-    "@babel/core": "^7.12.0",
-    "@babel/parser": "^7.0.0",
-    "@babel/template": "^7.4.0",
-    "@babel/traverse": "^7.0.0",
-    "@babel/types": "^7.12.13",
-    "@parcel/babel-ast-utils": "2.0.0-frontbucket.77",
-    "@parcel/babylon-walk": "2.0.0-frontbucket.77",
     "@parcel/diagnostic": "2.0.0-frontbucket.77",
     "@parcel/plugin": "2.0.0-frontbucket.77",
-    "@parcel/scope-hoisting": "2.0.0-frontbucket.77",
-    "@parcel/types": "2.0.0-frontbucket.77",
+    "@parcel/source-map": "2.0.0-rc.4",
     "@parcel/utils": "2.0.0-frontbucket.77",
-=======
-    "@parcel/diagnostic": "2.0.0-beta.3.1",
-    "@parcel/plugin": "2.0.0-beta.3.1",
-    "@parcel/source-map": "2.0.0-rc.4",
-    "@parcel/utils": "2.0.0-beta.3.1",
     "@swc/helpers": "^0.2.11",
     "browserslist": "^4.6.6",
     "detect-libc": "^1.0.3",
->>>>>>> 11c576f4
     "micromatch": "^4.0.2",
     "nullthrows": "^1.1.1",
     "regenerator-runtime": "^0.13.7",
@@ -61,7 +42,6 @@
   },
   "devDependencies": {
     "@napi-rs/cli": "1.0.4",
-    "self-published": "npm:@parcel/transformer-js@2.0.0-beta.3.1",
     "tiny-benchy": "^1.0.1"
   },
   "scripts": {
