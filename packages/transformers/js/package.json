{
  "name": "@parcel/transformer-js",
<<<<<<< HEAD
  "version": "2.0.11",
=======
  "version": "2.0.1",
>>>>>>> 28b47e6b
  "license": "MIT",
  "publishConfig": {
    "access": "public"
  },
  "funding": {
    "type": "opencollective",
    "url": "https://opencollective.com/parcel"
  },
  "repository": {
    "type": "git",
    "url": "https://github.com/parcel-bundler/parcel.git"
  },
  "main": "lib/JSTransformer.js",
  "source": "src/JSTransformer.js",
  "napi": {
    "name": "parcel-swc"
  },
  "engines": {
    "parcel": "^2.0.1",
    "node": ">= 12.0.0"
  },
  "files": [
    "lib",
    "native-browser.js",
    "native.js",
    "src",
    "*.node"
  ],
  "dependencies": {
<<<<<<< HEAD
    "@parcel/diagnostic": "2.0.10",
    "@parcel/plugin": "2.0.11",
    "@parcel/source-map": "^2.0.0",
    "@parcel/utils": "2.0.11",
=======
    "@parcel/diagnostic": "^2.0.1",
    "@parcel/plugin": "^2.0.1",
    "@parcel/source-map": "^2.0.0",
    "@parcel/utils": "^2.0.1",
>>>>>>> 28b47e6b
    "@swc/helpers": "^0.2.11",
    "browserslist": "^4.6.6",
    "detect-libc": "^1.0.3",
    "micromatch": "^4.0.2",
    "nullthrows": "^1.1.1",
    "regenerator-runtime": "^0.13.7",
    "self-published": "npm:@parcel/transformer-js@2.0.0-nightly.905",
    "semver": "^5.4.1"
  },
  "devDependencies": {
    "@napi-rs/cli": "1.0.4",
    "self-published": "npm:@parcel/transformer-js@2.0.0-nightly.905"
  },
  "scripts": {
    "build": "napi build --platform --cargo-cwd napi",
    "build-release": "napi build --platform --release --cargo-cwd napi",
    "build:wasm-base": "wasm-pack build wasm --no-typescript --release",
    "build:wasm-node": "yarn build:wasm-base --target nodejs --out-dir dist-node",
    "build:wasm-web": "CARGO_PROFILE_RELEASE_LTO=true CARGO_PROFILE_RELEASE_PANIC=abort CARGO_PROFILE_RELEASE_OPT_LEVEL=z yarn build:wasm-base --target web --out-dir dist-web"
  },
  "browser": {
    "./native.js": "./native-browser.js"
  }
}<|MERGE_RESOLUTION|>--- conflicted
+++ resolved
@@ -1,10 +1,6 @@
 {
   "name": "@parcel/transformer-js",
-<<<<<<< HEAD
   "version": "2.0.11",
-=======
-  "version": "2.0.1",
->>>>>>> 28b47e6b
   "license": "MIT",
   "publishConfig": {
     "access": "public"
@@ -34,17 +30,10 @@
     "*.node"
   ],
   "dependencies": {
-<<<<<<< HEAD
     "@parcel/diagnostic": "2.0.10",
     "@parcel/plugin": "2.0.11",
     "@parcel/source-map": "^2.0.0",
     "@parcel/utils": "2.0.11",
-=======
-    "@parcel/diagnostic": "^2.0.1",
-    "@parcel/plugin": "^2.0.1",
-    "@parcel/source-map": "^2.0.0",
-    "@parcel/utils": "^2.0.1",
->>>>>>> 28b47e6b
     "@swc/helpers": "^0.2.11",
     "browserslist": "^4.6.6",
     "detect-libc": "^1.0.3",
