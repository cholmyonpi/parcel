--- conflicted
+++ resolved
@@ -1,10 +1,6 @@
 {
   "name": "@parcel/transformer-pug",
-<<<<<<< HEAD
   "version": "2.0.0-frontbucket.77",
-=======
-  "version": "2.0.0-beta.3.1",
->>>>>>> 11c576f4
   "license": "MIT",
   "publishConfig": {
     "access": "public"
@@ -24,12 +20,7 @@
     "parcel": "^2.0.0-beta.1"
   },
   "dependencies": {
-<<<<<<< HEAD
     "@parcel/plugin": "2.0.0-frontbucket.77",
-    "pug": "^2.0.4"
-=======
-    "@parcel/plugin": "2.0.0-beta.3.1",
     "pug": "^3.0.2"
->>>>>>> 11c576f4
   }
 }