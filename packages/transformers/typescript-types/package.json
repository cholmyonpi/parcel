--- conflicted
+++ resolved
@@ -20,15 +20,9 @@
     "parcel": "^2.0.0-beta.1"
   },
   "dependencies": {
-<<<<<<< HEAD
     "@parcel/plugin": "2.0.0-frontbucket.41",
-    "@parcel/source-map": "2.0.0-alpha.4.19",
+    "@parcel/source-map": "2.0.0-alpha.4.21",
     "@parcel/ts-utils": "2.0.0-frontbucket.24",
-=======
-    "@parcel/plugin": "2.0.0-beta.1",
-    "@parcel/source-map": "2.0.0-alpha.4.21",
-    "@parcel/ts-utils": "2.0.0-beta.1",
->>>>>>> a26f6397
     "nullthrows": "^1.1.1"
   },
   "devDependencies": {
