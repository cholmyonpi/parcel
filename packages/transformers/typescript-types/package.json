--- conflicted
+++ resolved
@@ -20,15 +20,9 @@
     "parcel": "^2.0.0-beta.1"
   },
   "dependencies": {
-<<<<<<< HEAD
     "@parcel/plugin": "2.0.10",
-    "@parcel/source-map": "2.0.0-rc.7",
+    "@parcel/source-map": "^2.0.0",
     "@parcel/ts-utils": "2.0.9",
-=======
-    "@parcel/plugin": "2.0.0-rc.0",
-    "@parcel/source-map": "^2.0.0",
-    "@parcel/ts-utils": "2.0.0-rc.0",
->>>>>>> 2c838426
     "nullthrows": "^1.1.1"
   },
   "devDependencies": {
