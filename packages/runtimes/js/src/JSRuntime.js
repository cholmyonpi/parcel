--- conflicted
+++ resolved
@@ -132,85 +132,8 @@
         continue;
       }
 
-<<<<<<< HEAD
-      let loaderModules = loaders
-        ? externalBundles
-            .map(to => {
-              let loader = loaders[to.type];
-              if (!loader) {
-                return;
-              }
-
-              let relativePathExpr = getRelativePathExpr(bundle, to);
-
-              // Use esmodule loader if possible
-              if (to.type === 'js' && to.env.outputFormat === 'esmodule') {
-                if (!needsDynamicImportPolyfill) {
-                  return `import("./" + ${relativePathExpr})`;
-                }
-
-                loader = nullthrows(
-                  loaders.IMPORT_POLYFILL,
-                  `No import() polyfill available for context '${bundle.env.context}'`,
-                );
-              } else if (
-                to.type === 'js' &&
-                to.env.outputFormat === 'commonjs'
-              ) {
-                return `Promise.resolve(require("./" + ${relativePathExpr}))`;
-              }
-
-              let bundlesToPreload = getBundlesToPreload(to, bundleGraph);
-              if (bundlesToPreload.length > 0) {
-                let preloadCode = bundlesToPreload
-                  .map(
-                    preloadBundle =>
-                      `require('./loaders/browser/preload-loader')(${getRelativePathExpr(
-                        bundle,
-                        preloadBundle,
-                      )});`,
-                  )
-                  .join();
-
-                return `
-                  new Promise((resolve, reject) => {
-                    ${preloadCode}
-                    require(${JSON.stringify(
-                      loader,
-                    )})(require('./bundle-url').getBundleURL() + ${relativePathExpr}).then(resolve, reject)
-                  })
-                `;
-              }
-
-              return `require(${JSON.stringify(
-                loader,
-              )})(require('./bundle-url').getBundleURL() + ${relativePathExpr})`;
-            })
-            .filter(Boolean)
-        : [];
-
-      if (loaderModules.length > 0) {
-        let loaders = loaderModules.join(', ');
-        if (
-          loaderModules.length > 1 &&
-          (bundle.env.outputFormat === 'global' ||
-            !externalBundles.every(b => b.type === 'js'))
-        ) {
-          loaders = `Promise.all([${loaders}])`;
-          if (bundle.env.outputFormat !== 'global') {
-            loaders += `.then(r => r[r.length - 1])`;
-          }
-        } else {
-          loaders = `(${loaders})`;
-        }
-
-        if (bundle.env.outputFormat === 'global') {
-          loaders += `.then(() => parcelRequire('${bundleGroup.entryAssetId}'))`;
-        }
-=======
       let bundleGroup = resolved.value;
       let bundlesInGroup = bundleGraph.getBundlesInBundleGroup(bundleGroup);
->>>>>>> c7a72854
 
       let [firstBundle] = bundlesInGroup;
       if (firstBundle.isInline) {
@@ -222,23 +145,8 @@
         continue;
       }
 
-<<<<<<< HEAD
-      for (let externalBundle of externalBundles) {
-        if (externalBundle.pipeline === 'prefetch') {
-          assets.push({
-            filePath: __filename,
-            code: `require('./loaders/browser/prefetch-loader')(${getRelativePathExpr(
-              bundle,
-              externalBundle,
-            )})`,
-            isEntry: true,
-          });
-        }
-      }
-=======
       // URL dependency or not, fall back to including a runtime that exports the url
       assets.push(getURLRuntime(dependency, bundle, firstBundle));
->>>>>>> c7a72854
     }
 
     if (
@@ -324,6 +232,28 @@
             return `Promise.resolve(require("./" + ${relativePathExpr}))`;
           }
 
+          let bundlesToPreload = getBundlesToPreload(to, bundleGraph);
+          if (bundlesToPreload.length > 0) {
+            let preloadCode = bundlesToPreload
+              .map(
+                preloadBundle =>
+                  `require('./loaders/browser/preload-loader')(${getRelativePathExpr(
+                    bundle,
+                    preloadBundle,
+                  )});`,
+              )
+              .join();
+
+            return `
+              new Promise((resolve, reject) => {
+                ${preloadCode}
+                require(${JSON.stringify(
+                  loader,
+                )})(require('./bundle-url').getBundleURL() + ${relativePathExpr}).then(resolve, reject)
+              })
+            `;
+          }
+
           return `require(${JSON.stringify(
             loader,
           )})(require('./bundle-url').getBundleURL() + ${relativePathExpr})`;
@@ -359,6 +289,19 @@
       code: `module.exports = ${loaders};`,
       dependency,
     });
+  }
+
+  for (let externalBundle of externalBundles) {
+    if (externalBundle.pipeline === 'prefetch') {
+      assets.push({
+        filePath: __filename,
+        code: `require('./loaders/browser/prefetch-loader')(${getRelativePathExpr(
+          bundle,
+          externalBundle,
+        )})`,
+        isEntry: true,
+      });
+    }
   }
 
   return assets;
@@ -442,11 +385,23 @@
 }
 
 function getBundlesToPreload(bundle, bundleGraph) {
+  let asyncDependencies = [];
+  bundle.traverse(node => {
+    if (node.type !== 'dependency') {
+      return;
+    }
+
+    let dependency = node.value;
+    if (dependency.isAsync && !dependency.isURL) {
+      asyncDependencies.push(dependency);
+    }
+  });
+
   let bundlesToPreload = [];
-  for (let dep of bundleGraph.getExternalDependencies(bundle)) {
-    let bundleGroup = bundleGraph.resolveExternalDependency(dep);
-    if (bundleGroup != null) {
-      let bundlesInGroup = bundleGraph.getBundlesInBundleGroup(bundleGroup);
+  for (let dep of asyncDependencies) {
+    let resolved = bundleGraph.resolveExternalDependency(dep, bundle);
+    if (resolved != null && resolved.type === 'bundle_group') {
+      let bundlesInGroup = bundleGraph.getBundlesInBundleGroup(resolved.value);
 
       for (let bundle of bundlesInGroup) {
         if (bundle.pipeline === 'preload') {
