{
  "name": "@parcel/optimizer-cssnano",
<<<<<<< HEAD
  "version": "2.0.7",
=======
  "version": "2.0.0-rc.0",
>>>>>>> 8fc248f1
  "license": "MIT",
  "publishConfig": {
    "access": "public"
  },
  "funding": {
    "type": "opencollective",
    "url": "https://opencollective.com/parcel"
  },
  "repository": {
    "type": "git",
    "url": "https://github.com/parcel-bundler/parcel.git"
  },
  "main": "lib/CSSNanoOptimizer.js",
  "source": "src/CSSNanoOptimizer.js",
  "engines": {
    "node": ">= 12.0.0",
    "parcel": "^2.0.0-beta.1"
  },
  "dependencies": {
<<<<<<< HEAD
    "@parcel/plugin": "2.0.7",
    "@parcel/source-map": "2.0.0-rc.5",
=======
    "@parcel/plugin": "2.0.0-rc.0",
    "@parcel/source-map": "2.0.0-rc.6",
>>>>>>> 8fc248f1
    "cssnano": "^5.0.5",
    "postcss": "^8.3.0"
  }
}<|MERGE_RESOLUTION|>--- conflicted
+++ resolved
@@ -1,10 +1,6 @@
 {
   "name": "@parcel/optimizer-cssnano",
-<<<<<<< HEAD
   "version": "2.0.7",
-=======
-  "version": "2.0.0-rc.0",
->>>>>>> 8fc248f1
   "license": "MIT",
   "publishConfig": {
     "access": "public"
@@ -24,13 +20,8 @@
     "parcel": "^2.0.0-beta.1"
   },
   "dependencies": {
-<<<<<<< HEAD
     "@parcel/plugin": "2.0.7",
-    "@parcel/source-map": "2.0.0-rc.5",
-=======
-    "@parcel/plugin": "2.0.0-rc.0",
     "@parcel/source-map": "2.0.0-rc.6",
->>>>>>> 8fc248f1
     "cssnano": "^5.0.5",
     "postcss": "^8.3.0"
   }
