{
  "name": "@parcel/scope-hoisting",
  "version": "2.0.0-frontbucket.14",
  "description": "Blazing fast, zero configuration web application bundler",
  "license": "MIT",
  "publishConfig": {
    "access": "public"
  },
  "repository": {
    "type": "git",
    "url": "https://github.com/parcel-bundler/parcel.git"
  },
  "main": "lib/index.js",
  "source": "src/index.js",
  "engines": {
    "node": ">= 10.0.0"
  },
  "dependencies": {
    "@babel/generator": "^7.3.3",
    "@babel/parser": "^7.0.0",
    "@babel/template": "^7.2.2",
    "@babel/traverse": "^7.2.3",
    "@babel/types": "^7.3.3",
<<<<<<< HEAD
    "@parcel/diagnostic": "^2.0.0-frontbucket.11",
    "@parcel/utils": "^2.0.0-frontbucket.14",
    "babylon-walk": "^1.0.2",
=======
    "@parcel/babylon-walk": "^2.0.0-alpha.3.1",
    "@parcel/diagnostic": "^2.0.0-alpha.3.1",
    "@parcel/utils": "^2.0.0-alpha.3.1",
>>>>>>> f2a62434
    "nullthrows": "^1.1.1"
  }
}<|MERGE_RESOLUTION|>--- conflicted
+++ resolved
@@ -21,15 +21,9 @@
     "@babel/template": "^7.2.2",
     "@babel/traverse": "^7.2.3",
     "@babel/types": "^7.3.3",
-<<<<<<< HEAD
+    "@parcel/babylon-walk": "^2.0.0-alpha.3.1",
     "@parcel/diagnostic": "^2.0.0-frontbucket.11",
     "@parcel/utils": "^2.0.0-frontbucket.14",
-    "babylon-walk": "^1.0.2",
-=======
-    "@parcel/babylon-walk": "^2.0.0-alpha.3.1",
-    "@parcel/diagnostic": "^2.0.0-alpha.3.1",
-    "@parcel/utils": "^2.0.0-alpha.3.1",
->>>>>>> f2a62434
     "nullthrows": "^1.1.1"
   }
 }