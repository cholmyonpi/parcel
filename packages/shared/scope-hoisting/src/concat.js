// @flow

import type {
  Asset,
  BundleGraph,
  PluginOptions,
  NamedBundle,
  Symbol,
} from '@parcel/types';
import type {
  CallExpression,
  ClassDeclaration,
  Identifier,
  Node,
  Statement,
  VariableDeclaration,
} from '@babel/types';

import {parse as babelParse} from '@babel/parser';
import path from 'path';
import * as t from '@babel/types';
import {
  isArrayPattern,
  isExpressionStatement,
  isForInStatement,
  isForOfStatement,
  isForStatement,
  isIdentifier,
  isObjectPattern,
  isProgram,
  isStringLiteral,
  isVariableDeclaration,
} from '@babel/types';
import {simple as walkSimple, traverse} from '@parcel/babylon-walk';
import {PromiseQueue, relativeUrl, flat} from '@parcel/utils';
import invariant from 'assert';
import fs from 'fs';
import nullthrows from 'nullthrows';
import {assertString, getName, getIdentifier, needsPrelude} from './utils';

const HELPERS_PATH = path.join(__dirname, 'helpers.js');
const HELPERS = parse(
  fs.readFileSync(path.join(__dirname, 'helpers.js'), 'utf8'),
  HELPERS_PATH,
);

const PRELUDE_PATH = path.join(__dirname, 'prelude.js');
const PRELUDE = parse(
  fs.readFileSync(path.join(__dirname, 'prelude.js'), 'utf8'),
  PRELUDE_PATH,
);

type AssetASTMap = Map<string, Array<Statement>>;
type TraversalContext = {|
  parent: ?AssetASTMap,
  children: AssetASTMap,
|};

// eslint-disable-next-line no-unused-vars
export async function concat({
  bundle,
  bundleGraph,
  options,
  wrappedAssets,
}: {|
  bundle: NamedBundle,
  bundleGraph: BundleGraph<NamedBundle>,
  options: PluginOptions,
  wrappedAssets: Set<string>,
|}): Promise<BabelNodeFile> {
  let queue = new PromiseQueue({maxConcurrent: 32});
  bundle.traverse((node, shouldWrap) => {
    switch (node.type) {
      case 'dependency':
        // Mark assets that should be wrapped, based on metadata in the incoming dependency tree
        if (shouldWrap || node.value.meta.shouldWrap) {
          let resolved = bundleGraph.getDependencyResolution(
            node.value,
            bundle,
          );
          if (resolved && resolved.sideEffects) {
            wrappedAssets.add(resolved.id);
          }
          return true;
        }
        break;
      case 'asset':
        queue.add(() =>
          processAsset(options, bundle, node.value, wrappedAssets),
        );
    }
  });

  let outputs = new Map<string, Array<Statement>>(await queue.run());
  let result = [...HELPERS];
  if (needsPrelude(bundle, bundleGraph)) {
    result.unshift(...PRELUDE);
  }

  let usedExports = getUsedExports(bundle, bundleGraph);

  // Node: for each asset, the order of `$parcel$require` calls and the corresponding
  // `asset.getDependencies()` must be the same!
  bundle.traverseAssets<TraversalContext>({
    enter(asset, context) {
<<<<<<< HEAD
      if (shouldSkipAsset(bundleGraph, asset, usedExports)) {
        // if (shouldExcludeAsset(bundleGraph, asset, usedExports)) {
        wrappedAssets.delete(asset.id);
        return context;
      }
=======
      // Do not skip over excluded assets entirely, since their dependencies need
      // to be in the correct order and they themselves need to be inserted correctly
      // into the parent again.
>>>>>>> 796e1798

      return {
        parent: context && context.children,
        children: new Map(),
      };
    },
    exit(asset, context) {
      if (!context) {
        return;
      }

      let statements = nullthrows(outputs.get(asset.id));
      let statementIndices: Map<string, number> = new Map();
      for (let i = 0; i < statements.length; i++) {
        let statement = statements[i];
        if (
          isVariableDeclaration(statement) ||
          isExpressionStatement(statement)
        ) {
          for (let depAsset of findRequires(
            bundle,
            bundleGraph,
            asset,
            statement,
          )) {
            if (!statementIndices.has(depAsset.id)) {
              statementIndices.set(depAsset.id, i);
            }
          }
        }
      }

      if (shouldSkipAsset(bundleGraph, asset, usedExports)) {
        // The order of imports of excluded assets has to be retained
        statements = flat(
          [...context.children]
            .sort(
              ([aId], [bId]) =>
                nullthrows(statementIndices.get(aId)) -
                nullthrows(statementIndices.get(bId)),
            )
            .map(([, ast]) => ast),
        );
      } else {
        for (let [assetId, ast] of [...context.children].reverse()) {
          let index = statementIndices.get(assetId) ?? 0;
          statements.splice(index, 0, ...ast);
        }
      }

      // If this module is referenced by another JS bundle, or is an entry module in a child bundle,
      // add code to register the module with the module system.

      if (context.parent) {
        context.parent.set(asset.id, statements);
      } else {
        result.push(...statements);
      }
    },
  });

  return t.file(t.program(result));
}

async function processAsset(
  options: PluginOptions,
  bundle: NamedBundle,
  asset: Asset,
  wrappedAssets: Set<string>,
) {
  let statements: Array<Statement>;
  if (asset.astGenerator && asset.astGenerator.type === 'babel') {
    let ast = await asset.getAST();
    statements = t.cloneNode(nullthrows(ast).program.program).body;
  } else {
    let code = await asset.getCode();
    statements = parse(code, relativeUrl(options.projectRoot, asset.filePath));
  }

  if (wrappedAssets.has(asset.id)) {
    statements = wrapModule(asset, statements);
  }

  if (statements[0]) {
    t.addComment(statements[0], 'leading', ` ASSET: ${asset.filePath}`, true);
  }

  return [asset.id, statements];
}

function parse(code, sourceFilename) {
  let ast = babelParse(code, {
    sourceFilename,
    allowReturnOutsideFunction: true,
    plugins: ['dynamicImport'],
  });

  return ast.program.body;
}

function getUsedExports(
  bundle: NamedBundle,
  bundleGraph: BundleGraph<NamedBundle>,
): Map<string, Set<Symbol>> {
  let usedExports: Map<string, Set<Symbol>> = new Map();

  let entry = bundle.getMainEntry();
  if (entry) {
    for (let {asset, symbol, exportSymbol} of bundleGraph.getExportedSymbols(
      entry,
    )) {
      if (symbol) {
        markUsed(asset, exportSymbol);
      }
    }
  }

  bundle.traverseAssets(asset => {
    for (let dep of bundleGraph.getDependencies(asset)) {
      let resolvedAsset = bundleGraph.getDependencyResolution(dep, bundle);
      if (!resolvedAsset) {
        continue;
      }

      for (let [symbol, {local}] of dep.symbols) {
        if (local === '*') {
          continue;
        }

        if (symbol === '*') {
          for (let {
            asset,
            symbol,
            exportSymbol,
          } of bundleGraph.getExportedSymbols(resolvedAsset)) {
            if (symbol) {
              markUsed(asset, exportSymbol);
            }
          }
        }

        markUsed(resolvedAsset, symbol);
      }
    }

    // If the asset is referenced by another bundle, include all exports.
    if (bundleGraph.isAssetReferencedByDependant(bundle, asset)) {
      markUsed(asset, '*');
      for (let {
        asset: a,
        symbol,
        exportSymbol,
      } of bundleGraph.getExportedSymbols(asset)) {
        if (symbol) {
          markUsed(a, exportSymbol);
        }
      }
    }
  });

  function markUsed(asset, symbol) {
    let resolved = bundleGraph.resolveSymbol(asset, symbol);

    let used = usedExports.get(resolved.asset.id);
    if (!used) {
      used = new Set();
      usedExports.set(resolved.asset.id, used);
    }

    used.add(resolved.exportSymbol);
  }

  return usedExports;
}

function shouldSkipAsset(
  bundleGraph: BundleGraph<NamedBundle>,
  asset: Asset,
  usedExports: Map<string, Set<Symbol>>,
) {
  return (
    asset.sideEffects === false &&
    !asset.meta.isCommonJS &&
    (!usedExports.has(asset.id) ||
      nullthrows(usedExports.get(asset.id)).size === 0) &&
    !bundleGraph.getIncomingDependencies(asset).find(d =>
      // Don't exclude assets that was imported as a wildcard
      d.symbols.hasExportSymbol('*'),
    )
  );
}

const FIND_REQUIRES_VISITOR = {
  CallExpression(
    node: CallExpression,
    {
      bundle,
      bundleGraph,
      asset,
      result,
    }: {|
      bundle: NamedBundle,
      bundleGraph: BundleGraph<NamedBundle>,
      asset: Asset,
      result: Array<Asset>,
    |},
  ) {
    let {arguments: args, callee} = node;
    if (!isIdentifier(callee)) {
      return;
    }

    if (callee.name === '$parcel$require') {
      let [, src] = args;
      invariant(isStringLiteral(src));
      let dep = bundleGraph
        .getDependencies(asset)
        .find(dep => dep.moduleSpecifier === src.value);
      if (!dep) {
        throw new Error(`Could not find dep for "${src.value}`);
      }
      // can be undefined if AssetGraph#resolveDependency optimized
      // ("deferred") this dependency away as an unused reexport
      let resolution = bundleGraph.getDependencyResolution(dep, bundle);
      if (resolution) {
        result.push(resolution);
      }
    }
  },
};

function findRequires(
  bundle: NamedBundle,
  bundleGraph: BundleGraph<NamedBundle>,
  asset: Asset,
  ast: Node,
): Array<Asset> {
  let result = [];
  walkSimple(ast, FIND_REQUIRES_VISITOR, {asset, bundle, bundleGraph, result});

  return result;
}

// Toplevel var/let/const declarations, function declarations and all `var` declarations
// in a non-function scope need to be hoisted.
const WRAP_MODULE_VISITOR = {
  VariableDeclaration(path, {decls}) {
    // $FlowFixMe
    let {node, parent} = (path: {|node: VariableDeclaration, parent: Node|});
    let isParentForX =
      isForInStatement(parent, {left: node}) ||
      isForOfStatement(parent, {left: node});
    let isParentFor = isForStatement(parent, {init: node});

    if (node.kind === 'var' || isProgram(path.parent)) {
      let replace: Array<any> = [];
      for (let decl of node.declarations) {
        let {id, init} = decl;
        if (isObjectPattern(id) || isArrayPattern(id)) {
          // $FlowFixMe it is an identifier
          let ids: Array<Identifier> = Object.values(
            t.getBindingIdentifiers(id),
          );
          for (let prop of ids) {
            decls.push(t.variableDeclarator(prop));
          }
        } else {
          decls.push(t.variableDeclarator(id));
          invariant(t.isIdentifier(id));
        }

        if (isParentForX) {
          replace.push(id);
        } else if (init) {
          replace.push(t.assignmentExpression('=', id, init));
        }
      }

      if (replace.length > 0) {
        let n = replace.length > 1 ? t.sequenceExpression(replace) : replace[0];
        if (!(isParentFor || isParentForX)) {
          n = t.expressionStatement(n);
        }

        path.replaceWith(n);
      } else {
        path.remove();
      }
    }
    path.skip();
  },
  FunctionDeclaration(path, {fns}) {
    fns.push(path.node);
    path.remove();
  },
  ClassDeclaration(path, {decls}) {
    // $FlowFixMe
    let {node} = (path: {|node: ClassDeclaration|});
    let {id} = node;
    invariant(isIdentifier(id));

    // Class declarations are not hoisted (they behave like `let`). We declare a variable
    // outside the function and convert to a class expression assignment.
    decls.push(t.variableDeclarator(id));
    path.replaceWith(
      t.expressionStatement(
        t.assignmentExpression('=', id, t.toExpression(node)),
      ),
    );
    path.skip();
  },
  'Function|Class'(path) {
    path.skip();
  },
  shouldSkip(node) {
    return t.isExpression(node);
  },
};

function wrapModule(asset: Asset, statements) {
  let decls = [];
  let fns = [];
  let program = t.program(statements);
  traverse(program, WRAP_MODULE_VISITOR, {decls, fns});

  let executed = getName(asset, 'executed');
  decls.push(
    t.variableDeclarator(t.identifier(executed), t.booleanLiteral(false)),
  );

  let execId = getIdentifier(asset, 'exec');
  let exec = t.functionDeclaration(execId, [], t.blockStatement(program.body));

  let init = t.functionDeclaration(
    getIdentifier(asset, 'init'),
    [],
    t.blockStatement([
      t.ifStatement(
        t.unaryExpression('!', t.identifier(executed)),
        t.blockStatement([
          t.expressionStatement(
            t.assignmentExpression(
              '=',
              t.identifier(executed),
              t.booleanLiteral(true),
            ),
          ),
          t.expressionStatement(t.callExpression(execId, [])),
        ]),
      ),
      t.returnStatement(
        t.identifier(assertString(asset.meta.exportsIdentifier)),
      ),
    ]),
  );

  return ([
    t.variableDeclaration('var', decls),
    ...fns,
    exec,
    init,
  ]: Array<Statement>);
}<|MERGE_RESOLUTION|>--- conflicted
+++ resolved
@@ -103,17 +103,9 @@
   // `asset.getDependencies()` must be the same!
   bundle.traverseAssets<TraversalContext>({
     enter(asset, context) {
-<<<<<<< HEAD
-      if (shouldSkipAsset(bundleGraph, asset, usedExports)) {
-        // if (shouldExcludeAsset(bundleGraph, asset, usedExports)) {
-        wrappedAssets.delete(asset.id);
-        return context;
-      }
-=======
       // Do not skip over excluded assets entirely, since their dependencies need
       // to be in the correct order and they themselves need to be inserted correctly
       // into the parent again.
->>>>>>> 796e1798
 
       return {
         parent: context && context.children,
