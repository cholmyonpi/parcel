{
  "name": "@parcel/babel-ast-utils",
  "version": "2.0.0-frontbucket.12",
  "description": "Blazing fast, zero configuration web application bundler",
  "license": "MIT",
  "publishConfig": {
    "access": "public"
  },
  "funding": {
    "type": "opencollective",
    "url": "https://opencollective.com/parcel"
  },
  "repository": {
    "type": "git",
    "url": "https://github.com/parcel-bundler/parcel.git"
  },
  "main": "lib/index.js",
  "source": "src/index.js",
  "engines": {
    "node": ">= 10.0.0"
  },
  "dependencies": {
    "@babel/generator": "^7.0.0",
    "@babel/parser": "^7.0.0",
<<<<<<< HEAD
    "@parcel/source-map": "2.0.0-alpha.4.16",
    "@parcel/utils": "^2.0.0-frontbucket.28"
=======
    "@parcel/source-map": "2.0.0-alpha.4.18",
    "@parcel/utils": "2.0.0-beta.1"
>>>>>>> 9e0bb771
  }
}<|MERGE_RESOLUTION|>--- conflicted
+++ resolved
@@ -22,12 +22,7 @@
   "dependencies": {
     "@babel/generator": "^7.0.0",
     "@babel/parser": "^7.0.0",
-<<<<<<< HEAD
-    "@parcel/source-map": "2.0.0-alpha.4.16",
+    "@parcel/source-map": "2.0.0-alpha.4.18",
     "@parcel/utils": "^2.0.0-frontbucket.28"
-=======
-    "@parcel/source-map": "2.0.0-alpha.4.18",
-    "@parcel/utils": "2.0.0-beta.1"
->>>>>>> 9e0bb771
   }
 }