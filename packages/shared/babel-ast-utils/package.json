--- conflicted
+++ resolved
@@ -22,11 +22,7 @@
   "dependencies": {
     "@babel/parser": "^7.0.0",
     "@parcel/source-map": "2.0.0-alpha.4.19",
-<<<<<<< HEAD
-    "@parcel/utils": "2.0.0-frontbucket.36"
-=======
-    "@parcel/utils": "2.0.0-beta.1",
+    "@parcel/utils": "2.0.0-frontbucket.36",
     "astring": "^1.6.0"
->>>>>>> cd90e1ec
   }
 }