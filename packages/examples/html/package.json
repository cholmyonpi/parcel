{
  "name": "@parcel/html-example",
<<<<<<< HEAD
  "version": "2.0.13",
=======
  "version": "2.2.1",
>>>>>>> 74fcc3fb
  "license": "MIT",
  "private": true,
  "scripts": {
    "demo": "parcel build src/index.html"
  },
  "browserslist": [
    "last 2 versions",
    "not edge < 76",
    "not firefox < 67"
  ],
  "devDependencies": {
<<<<<<< HEAD
    "@parcel/babel-register": "2.0.10",
    "parcel": "2.0.13"
=======
    "@parcel/babel-register": "^2.2.1",
    "parcel": "^2.2.1"
>>>>>>> 74fcc3fb
  },
  "dependencies": {
    "lodash": "^4.17.11",
    "react": "^17.0.2",
    "react-dom": "^17.0.2"
  }
}<|MERGE_RESOLUTION|>--- conflicted
+++ resolved
@@ -1,10 +1,6 @@
 {
   "name": "@parcel/html-example",
-<<<<<<< HEAD
   "version": "2.0.13",
-=======
-  "version": "2.2.1",
->>>>>>> 74fcc3fb
   "license": "MIT",
   "private": true,
   "scripts": {
@@ -16,13 +12,8 @@
     "not firefox < 67"
   ],
   "devDependencies": {
-<<<<<<< HEAD
     "@parcel/babel-register": "2.0.10",
     "parcel": "2.0.13"
-=======
-    "@parcel/babel-register": "^2.2.1",
-    "parcel": "^2.2.1"
->>>>>>> 74fcc3fb
   },
   "dependencies": {
     "lodash": "^4.17.11",
