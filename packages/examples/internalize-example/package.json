{
<<<<<<< HEAD
  "name": "@parcel/internalize-example",
  "version": "2.0.9"
=======
  "name": "internalize-example",
  "version": "2.2.1",
  "license": "MIT",
  "private": true
>>>>>>> 74fcc3fb
}<|MERGE_RESOLUTION|>--- conflicted
+++ resolved
@@ -1,11 +1,6 @@
 {
-<<<<<<< HEAD
   "name": "@parcel/internalize-example",
-  "version": "2.0.9"
-=======
-  "name": "internalize-example",
-  "version": "2.2.1",
+  "version": "2.0.9",
   "license": "MIT",
   "private": true
->>>>>>> 74fcc3fb
 }