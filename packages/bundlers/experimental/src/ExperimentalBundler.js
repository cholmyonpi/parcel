--- conflicted
+++ resolved
@@ -812,11 +812,7 @@
           parallelAvailability,
           assetsFromBundleRoot,
         );
-<<<<<<< HEAD
-        parallelAvailability.add(child);
-=======
         parallelAvailability.add(child); //The next sibling should have older sibling available via parallel
->>>>>>> 932b6bd7
       }
     }
   }
